--- conflicted
+++ resolved
@@ -151,21 +151,11 @@
   bminao = BasisSet(minao,genxyz(EC.ms,bohr=false))
   bao,bfit = generate_basis(EC.ms)
   smin2ao = overlap(bminao,bao)
-<<<<<<< HEAD
   smin = overlap(bminao)
-  eldist = electron_distribution(ms,minao)
+  eldist = electron_distribution(EC.ms,minao)
   sao = load(EC,"sao")
   denao = smin2ao' * diagm(eldist./diag(smin)) * smin2ao
   eigs,cMO = eigen(Hermitian(-denao),Hermitian(sao))
-=======
-  eldist = electron_distribution(EC.ms,minao)
-  saoinv = invchol(Hermitian(load(EC,"sao")))
-  # display(eldist)
-  denao = saoinv * smin2ao' * diagm(eldist) * smin2ao * saoinv
-  # dc = nc
-  n,cMO = eigen(Hermitian(-denao))
-  # display(n)
->>>>>>> de154630
   return cMO
 end
 
