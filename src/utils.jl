--- conflicted
+++ resolved
@@ -42,15 +42,9 @@
 """
     draw_endline()
 
-<<<<<<< HEAD
-  Print a line of ═🙨.
-"""
-function draw_endline(n=60)
-=======
   Print a line of ═.
 """
 function draw_endline(n=63)
->>>>>>> f2bf1887
   println(repeat("═", n))
 end
 
