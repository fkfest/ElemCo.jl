--- conflicted
+++ resolved
@@ -728,6 +728,33 @@
   return Eh,T1,T2
 end
 
+
+
+
+
+
+
+
+
+
+
+#Charlotte start
+""" calculate DCSDT"""
+function calc_ccsdt(EC::ECInfo, T1, T2, dc = true)
+  
+  naux2 = calc_triples_decomposition(EC)
+  #get dressed integrals
+  calc_dressed_3idx(EC,T1)
+  # test_dressed_ints(EC,T1) #DEBUG
+
+  T3_XYZ = Base.zeros(naux2,naux2,naux2)
+  save(EC,"T3_XYZ",T3_XYZ)
+
+  calc_triples_residuals(EC, T1, T2, naux2)
+  
+end
+
+
 """
 generate end-of-block indices for auxiliary basis
 """
@@ -810,9 +837,6 @@
   close(ooPfile)
 end
 
-"""
-  Update decomposed triples amplitudes.
-"""
 function update_triples(R3, shift)
   ΔT3 = deepcopy(R3)
   ϵX = load(EC,"epsilonX")
@@ -859,11 +883,16 @@
   return R1,R2
 end
 
-""" calculate CCSDT and DC-CCSDT amplitudes (TODO: combine with calc_cc) """
-function calc_ccsdt(EC::ECInfo, T1, T2, dc = false)
+
+function calc_triples_decomposition(EC::ECInfo, dc = true)
   nocc = length(EC.space['o'])
-
-  #Charlotte start
+  nvirt = length(EC.space['v'])
+  t3file, T3 = mmap(EC, "amps3")
+  trippp = [CartesianIndex(i,j,k) for k in 1:nocc for j in 1:k for i in 1:j]
+  for ijk in axes(T3,4)
+    println(trippp[ijk],sum(T3[:,:,:,ijk]))
+  end
+  close(t3file)
 
   pqrs = permutedims(ints2(EC,"::::",SCα),(1,3,2,4))
   n = size(pqrs,1)
@@ -878,7 +907,8 @@
       break
     end
   end
-  println(naux1)
+  
+  #println(naux1)
   #display(S[1:naux])
   
   #get integral decomposition
@@ -888,22 +918,13 @@
   #bool = B_comparison ≈ reshape(pqrs, (n^2,n^2))
   #println(bool)
   save(EC, "pqP", reshape(pqP, (n,n,naux1)))
-  pqP = nothing
-
-  #get dressed integrals
-  calc_dressed_3idx(EC,T1)
-  # test_dressed_ints(EC,T1) #DEBUG
+  pqP = nothing                                            #Warum pqP = nothing???
 
 
   #println(typeof(T3))
   #display(T3)
 
-  nvirt = length(EC.space['v'])
-  
-  #println(nvirt)
-
   Triples_Amplitudes = Base.zeros(nvirt,nocc,nvirt,nocc,nvirt,nocc)
-  #Triples_Amplitudes[a,i,b,j,c,k] = zeros(TriplesAmplitudes{nvirt,nocc,nvirt,nocc,nvirt,nocc})
   #typeof(trippp)
 
   t3file, T3 = mmap(EC, "amps3")
@@ -942,29 +963,16 @@
 
   U, S2, Ut = svd(reshape(Triples_Amplitudes, (nocc * nvirt, nocc*nocc*nvirt*nvirt)))
 
+  naux2_threshold = 1*10^-3
   naux2 = 0
   for s in S2
-    if s > 2*10^-3
+    if s > naux2_threshold
       naux2 += 1
     else
       break
     end
   end
 
-<<<<<<< HEAD
-  println(naux2)
-  display(S2[1:naux2])
-
-  UaiX = U[:,1:naux2]
-  # display(UaiX)
-
-  #B_comparison = pqP * pqP'
-  #bool = B_comparison ≈ reshape(pqrs, (n^2,n^2))
-  #println(bool)
-
-  #Charlotte end
-
-=======
   #println(naux2)
   #display(S2[1:naux2])
 
@@ -1117,7 +1125,11 @@
   close(ooPfile)
   close(vvPfile)
   
->>>>>>> 59780c0f
-end
+end
+
+
+#Erklärung für save Funktion: save(EC, NamedesFiles,dasgespeichertwerdensoll, zuspeichernder Tensor)
+
+#Charlotte end
 
 end #module