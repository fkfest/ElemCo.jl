""" coupled-cluster methods """
module CoupledCluster

try
  using MKL
catch
  #println("MKL package not found, using OpenBLAS.")
end
using LinearAlgebra
#BLAS.set_num_threads(1)
using TensorOperations
using Printf
using ..Utils
using ..ECInfos
using ..TensorTools
using ..FciDump
using ..DIIS

export calc_MP2, calc_UMP2, method_name, calc_cc, calc_pertT

function update_singles(R1, ϵo, ϵv, shift)
  ΔT1 = deepcopy(R1)
  for I ∈ CartesianIndices(ΔT1)
    a,i = Tuple(I)
    ΔT1[I] /= -(ϵv[a] - ϵo[i] + shift)
  end
  return ΔT1
end

function update_singles(EC::ECInfo, R1; spincase::SpinCase=SCα, use_shift=true)
  shift = use_shift ? EC.shifts : 0.0
  if spincase == SCα
    return update_singles(R1, EC.ϵo, EC.ϵv, shift)
  else
    return update_singles(R1, EC.ϵob, EC.ϵvb, shift)
  end
end

function update_doubles(R2, ϵo1, ϵv1, ϵo2, ϵv2, shift, antisymmetrize=false)
  ΔT2 = deepcopy(R2)
  if antisymmetrize
    ΔT2 -= permutedims(R2,(1,2,4,3))
  end
  for I ∈ CartesianIndices(ΔT2)
    a,b,i,j = Tuple(I)
    ΔT2[I] /= -(ϵv1[a] + ϵv2[b] - ϵo1[i] - ϵo2[j] + shift)
  end
  return ΔT2
end

function update_doubles(EC::ECInfo, R2; spincase::SpinCase=SCα, antisymmetrize=false, use_shift=true)
  shift = use_shift ? EC.shiftp : 0.0
  if spincase == SCα
    return update_doubles(R2, EC.ϵo, EC.ϵv, EC.ϵo, EC.ϵv, shift, antisymmetrize)
  elseif spincase == SCβ
    return update_doubles(R2, EC.ϵob, EC.ϵvb, EC.ϵob, EC.ϵvb, shift, antisymmetrize)
  else
    return update_doubles(R2, EC.ϵo, EC.ϵv, EC.ϵob, EC.ϵvb, shift, antisymmetrize)
  end
end

function calc_singles_energy(EC::ECInfo, T1; fock_only=false)
  SP = EC.space
  ET1 = 0.0
  if !fock_only
    @tensoropt ET1 += scalar((2.0*T1[a,i]*T1[b,j]-T1[b,i]*T1[a,j])*ints2(EC,"oovv")[i,j,a,b])
  end
  @tensoropt ET1 += scalar(2.0*T1[a,i] * EC.fock[SP['o'],SP['v']][i,a])
  return ET1
end

function calc_singles_energy(EC::ECInfo, T1a, T1b; fock_only=false)
  SP = EC.space
  ET1 = 0.0
  if !fock_only
    @tensoropt begin
      ET1 += 0.5*scalar((T1a[a,i]*T1a[b,j]-T1a[b,i]*T1a[a,j])*ints2(EC,"oovv")[i,j,a,b])
      ET1 += 0.5*scalar((T1b[a,i]*T1b[b,j]-T1b[b,i]*T1b[a,j])*ints2(EC,"OOVV")[i,j,a,b])
      ET1 += scalar(T1a[a,i]*T1b[b,j]*ints2(EC,"oOvV")[i,j,a,b])
    end
  end
  @tensoropt begin
    ET1 += scalar(T1a[a,i] * EC.fock[SP['o'],SP['v']][i,a])
    ET1 += scalar(T1b[a,i] * EC.fockb[SP['O'],SP['V']][i,a])
  end
  return ET1
end

function calc_doubles_energy(EC::ECInfo, T2)
  @tensoropt ET2 = scalar((2.0*T2[a,b,i,j] - T2[b,a,i,j]) * ints2(EC,"oovv")[i,j,a,b])
  return ET2
end

function calc_doubles_energy(EC::ECInfo, T2a, T2b, T2ab)
  @tensoropt begin
    ET2 = 0.5*scalar(T2a[a,b,i,j] * ints2(EC,"oovv")[i,j,a,b])
    ET2 += 0.5*scalar(T2b[a,b,i,j] * ints2(EC,"OOVV")[i,j,a,b])
    ET2 += scalar(T2ab[a,b,i,j] * ints2(EC,"oOvV")[i,j,a,b])
  end
  return ET2
end

function calc_hylleraas(EC::ECInfo, T1,T2,R1,R2)
  SP = EC.space
  int2 = ints2(EC,"oovv")
  @tensoropt begin
    int2[i,j,a,b] += R2[a,b,i,j]
    ET2 = scalar((2.0*T2[a,b,i,j] - T2[b,a,i,j]) * int2[i,j,a,b])
  end
  if length(T1) > 0
    dfock = load(EC,"dfock"*'o')
    fov = dfock[SP['o'],SP['v']] + EC.fock[SP['o'],SP['v']] # undressed part should be with factor two
    @tensoropt ET1 = scalar((fov[i,a] + 2.0 * R1[a,i])*T1[a,i])
    # ET1 = scalar(2.0*(EC.fock[SP['o'],SP['v']][i,a] + R1[a,i])*T1[a,i])
    # ET1 += scalar((2.0*T1[a,i]*T1[b,j]-T1[b,i]*T1[a,j])*int2[i,j,a,b])
    ET2 += ET1
  end
  return ET2
end

function calc_singles_norm(T1)
  @tensor NormT1 = 2.0*scalar(T1[a,i]*T1[a,i])
  return NormT1
end

function calc_singles_norm(T1a, T1b)
  @tensor begin
    NormT1 = scalar(T1a[a,i]*T1a[a,i])
    NormT1 += scalar(T1b[a,i]*T1b[a,i])
  end
  return NormT1
end

function calc_doubles_norm(T2)
  @tensoropt NormT2 = scalar((2.0*T2[a,b,i,j] - T2[b,a,i,j])*T2[a,b,i,j])
  return NormT2
end

function calc_doubles_norm(T2a, T2b, T2ab)
  @tensoropt begin
    NormT2 = 0.25*scalar(T2a[a,b,i,j]*T2a[a,b,i,j])
    NormT2 += 0.25*scalar(T2b[a,b,i,j]*T2b[a,b,i,j])
    NormT2 += scalar(T2ab[a,b,i,j]*T2ab[a,b,i,j])
  end
  return NormT2
end

""" dress integrals with singles. 
    The singles and orbspaces for first and second electron are T1,o1,v1 and T12,o2,v2, respectively."""
function calc_dressed_ints(EC::ECInfo, T1, T12, o1::Char, v1::Char, o2::Char, v2::Char)
  t1 = time_ns()
  SP = EC.space
  mixed = (o1 != o2)
  # first make half-transformed integrals
  if EC.calc_d_vvvv
    # <a\hat c|bd>
    hd_vvvv = ints2(EC,v1*v2*v1*v2)
    vovv = ints2(EC,v1*o2*v1*v2)
    @tensoropt hd_vvvv[a,c,b,d] -= vovv[a,k,b,d] * T12[c,k]
    vovv = nothing
    save(EC,"hd_"*v1*v2*v1*v2,hd_vvvv)
    hd_vvvv = nothing
    t1 = print_time(EC,t1,"dress hd_"*v1*v2*v1*v2,3)
  end
  # <ik|j \hat l>
  hd_oooo = ints2(EC,o1*o2*o1*o2)
  oovo = ints2(EC,o1*o2*v1*o2)
  @tensoropt hd_oooo[j,i,l,k] += oovo[i,j,d,l] * T12[d,k]
  oovo = nothing
  t1 = print_time(EC,t1,"dress hd_"*o1*o2*o1*o2,3)
  if mixed
  end
  if EC.calc_d_vvoo
    # <a\hat c|j \hat l>
    hd_vvoo = ints2(EC,v1*v2*o1*o2)
    voov = ints2(EC,v1*o2*o1*v2)
    vooo = ints2(EC,v1*o2*o1*o2)
    @tensoropt begin
      vooo[a,k,j,l] += voov[a,k,j,d] * T12[d,l]
      voov = nothing
      hd_vvoo[a,c,j,l] -= vooo[a,k,j,l] * T12[c,k]
      vooo = nothing
    end
    vvov = ints2(EC,v1*v2*o1*v2)
    @tensoropt hd_vvoo[a,c,j,l] += vvov[a,c,j,d] * T12[d,l]
    vvov = nothing
    save(EC,"hd_"*v1*v2*o1*o2,hd_vvoo)
    hd_vvoo = nothing
    t1 = print_time(EC,t1,"dress hd_"*v1*v2*o1*o2,3)
  end
  # <\hat a k| \hat j l)
  hd_vooo = ints2(EC,v1*o2*o1*o2)
  vovo = ints2(EC,v1*o2*v1*o2)
  @tensoropt begin
    hd_vooo[a,k,j,l] -= hd_oooo[i,k,j,l] * T1[a,i]
    hd_vooo[a,k,j,l] += vovo[a,k,b,l] * T1[b,j]
  end
  t1 = print_time(EC,t1,"dress hd_"*v1*o2*o1*o2,3)
  # some of the fully dressing moved here...
  # <ki\hat|dj>
  d_oovo = ints2(EC,o1*o2*v1*o2)
  oovv = ints2(EC,o1*o2*v1*v2)
  @tensoropt d_oovo[k,i,d,j] += oovv[k,i,d,b] * T12[b,j]
  save(EC,"d_"*o1*o2*v1*o2,d_oovo)
  t1 = print_time(EC,t1,"dress d_"*o1*o2*v1*o2,3)
  # <ak\hat|jd>
  d_voov = ints2(EC,v1*o2*o1*v2)
  vovv = ints2(EC,v1*o2*v1*v2)
  @tensoropt begin
    d_voov[a,k,j,d] -= d_oovo[k,i,d,j] * T1[a,i] #todo
    d_voov[a,k,j,d] += vovv[a,k,b,d] * T1[b,j]
  end
  save(EC,"d_"*v1*o2*o1*v2,d_voov)
  t1 = print_time(EC,t1,"dress d_"*v1*o2*o1*v2,3)
  # finish half-dressing
  # <ak|b \hat l>
  hd_vovo = ints2(EC,v1*o2*v1*o2)
  @tensoropt hd_vovo[a,k,b,l] += vovv[a,k,b,d] * T12[d,l]
  vovv = nothing
  t1 = print_time(EC,t1,"dress hd_"*v1*o2*v1*o2,3)
  if EC.calc_d_vvvo
    # <a\hat c|b \hat l>
    hd_vvvo = ints2(EC,v1*v2*v1*o2)
    vvvv = ints2(EC,v1*v2*v1*v2)
    @tensoropt begin
      hd_vvvo[a,c,b,l] -= hd_vovo[a,k,b,l] * T12[c,k]
      hd_vvvo[a,c,b,l] += vvvv[a,c,b,d] * T12[d,l]
    end
    vvvv = nothing
    save(EC,"hd_"*v1*v2*v1*o2,hd_vvvo)
    hd_vvvo = nothing
    t1 = print_time(EC,t1,"dress hd_"*v1*v2*v1*o2,3)
  end

  # fully dressed
  if EC.calc_d_vovv
    # <ak\hat|bd>
    d_vovv = ints2(EC,v1*o2*v1*v2)
    @tensoropt d_vovv[a,k,b,d] -= oovv[i,k,b,d] * T1[a,i]
    save(EC,"d_"*v1*o2*v1*v2,d_vovv)
    t1 = print_time(EC,t1,"dress d_"*v1*o2*v1*v2,3)
  end
  oovv = nothing
  if EC.calc_d_vvvv
    # <ab\hat|cd>
    d_vvvv = load(EC,"hd_"*v1*v2*v1*v2)
    if !EC.calc_d_vovv
      error("for calc_d_vvvv calc_d_vovv has to be True")
    end
    @tensoropt d_vvvv[a,c,b,d] -= d_vovv[c,i,d,b] * T1[a,i] #todo
    d_vovv = nothing
    save(EC,"d_"*v1*v2*v1*v2,d_vvvv)
    d_vvvv = nothing
    t1 = print_time(EC,t1,"dress d_"*v1*v2*v1*v2,3)
  end
  # <ak\hat|bl>
  d_vovo = hd_vovo
  @tensoropt d_vovo[a,k,b,l] -= d_oovo[i,k,b,l] * T1[a,i]
  save(EC,"d_"*v1*o2*v1*o2,d_vovo)
  d_vovo = nothing
  t1 = print_time(EC,t1,"dress d_"*v1*o2*v1*o2,3)
  # <aj\hat|kl>
  d_vooo = hd_vooo
  @tensoropt d_vooo[a,k,j,l] += d_voov[a,k,j,d] * T12[d,l]
  save(EC,"d_"*v1*o2*o1*o2,d_vooo)
  t1 = print_time(EC,t1,"dress d_"*v1*o2*o1*o2,3)
  if EC.calc_d_vvvo
    # <ab\hat|cl>
    d_vvvo = load(EC,"hd_"*v1*v2*v1*o2)
    @tensoropt d_vvvo[a,c,b,l] -= d_voov[c,i,l,b] * T1[a,i] #todo
    save(EC,"d_"*v1*v2*v1*o2,d_vvvo)
    d_vvvo = nothing
    t1 = print_time(EC,t1,"dress d_"*v1*v2*v1*o2,3)
  end
  # <ij\hat|kl>
  d_oooo = hd_oooo
  @tensoropt d_oooo[i,k,j,l] += d_oovo[i,k,b,l] * T1[b,j]
  save(EC,"d_"*o1*o2*o1*o2,d_oooo)
  t1 = print_time(EC,t1,"dress d_"*o1*o2*o1*o2,3)
  if EC.calc_d_vvoo
    if !EC.calc_d_vvvo
      error("for calc_d_vvoo calc_d_vvvo has to be True")
    end
    # <ac\hat|jl>
    d_vvoo = load(EC,"hd_"*v1*v2*o1*o2)
    hd_vvvo = load(EC,"hd_"*v1*v2*v1*o2)
    @tensoropt begin
      d_vvoo[a,c,j,l] += hd_vvvo[a,c,b,l] * T1[b,j]
      hd_vvvo = nothing
      d_vvoo[a,c,j,l] -= d_vooo[c,i,l,j] * T1[a,i] #todo
    end
    save(EC,"d_"*v1*v2*o1*o2,d_vvoo)
    t1 = print_time(EC,t1,"dress d_"*v1*v2*o1*o2,3)
  end
  # dress 1-el part
  d_int1 = deepcopy(integ1(EC.fd))
  dinter = ints1(EC,":"*v1)
  @tensoropt d_int1[:,SP[o1]][p,j] += dinter[p,b] * T1[b,j]
  dinter = d_int1[SP[o1],:]
  @tensoropt d_int1[SP[v1],:][b,p] -= dinter[j,p] * T1[b,j]
  save(EC,"dint1"*o1,d_int1)
  t1 = print_time(EC,t1,"dress int1",3)

  # calc dressed fock
  dfock = d_int1
  @tensoropt begin
    foo[i,j] := 2.0*d_oooo[i,k,j,k] - d_oooo[i,k,k,j]
    fvo[a,i] := 2.0*d_vooo[a,k,i,k] - d_vooo[a,k,k,i]
    fov[i,a] := 2.0*d_oovo[i,k,a,k] - d_oovo[k,i,a,k]
    d_vovo = load(EC,"d_"*v1*o2*v1*o2)
    fvv[a,b] := 2.0*d_vovo[a,k,b,k]
    d_vovo = nothing
    fvv[a,b] -= d_voov[a,k,k,b]
  end
  dfock[SP[o1],SP[o1]] += foo
  dfock[SP[v1],SP[o1]] += fvo
  dfock[SP[o1],SP[v1]] += fov
  dfock[SP[v1],SP[v1]] += fvv

  save(EC,"dfock"*o1,dfock)
  t1 = print_time(EC,t1,"dress fock",3)
end

"""dress integrals with singles"""
function calc_dressed_ints(EC::ECInfo, T1a, T1b=Float64[])
  if length(T1b) == 0
    calc_dressed_ints(EC,T1a,T1a,'o','v','o','v')
  else
    calc_dressed_ints(EC,T1a,T1a,'o','v','o','v')
    calc_dressed_ints(EC,T1b,T1b,'O','V','O','V')
    calc_dressed_ints(EC,T1a,T1b,'o','v','O','V')
  end
end

"""save non-dressed integrals in files instead of dressed integrals"""
function pseudo_dressed_ints(EC::ECInfo)
  t1 = time_ns()
  save(EC,"d_oovo",ints2(EC,"oovo"))
  save(EC,"d_voov",ints2(EC,"voov"))
  if EC.calc_d_vovv
    save(EC,"d_vovv",ints2(EC,"vovv"))
  end
  if EC.calc_d_vvvv
    save(EC,"d_vvvv",ints2(EC,"vvvv"))
  end
  save(EC,"d_vovo",ints2(EC,"vovo"))
  save(EC,"d_vooo",ints2(EC,"vooo"))
  if EC.calc_d_vvvo
    save(EC,"d_vvvo",ints2(EC,"vvvo"))
  end
  save(EC,"d_oooo",ints2(EC,"oooo"))
  if EC.calc_d_vvoo
    save(EC,"d_vvoo",ints2(EC,"vvoo"))
  end
  save(EC,"dint1"*'o',integ1(EC.fd))
  save(EC,"dfock"*'o',EC.fock)
  t1 = print_time(EC,t1,"pseudo-dressing",3)
end

""" Calculate closed-shell MP2 energy and amplitudes. 
    Return (EMp2, T2) """
function calc_MP2(EC::ECInfo)
  T2 = update_doubles(EC,ints2(EC,"vvoo"), use_shift=false)
  EMp2 = calc_doubles_energy(EC,T2)
  T1 = update_singles(EC.fock[EC.space['v'],EC.space['o']],EC.ϵo,EC.ϵv,0.0)
  EMp2 += calc_singles_energy(EC,T1,fock_only=true)
  return EMp2, T2
end

""" Calculate unrestricted MP2 energy and amplitudes. 
    Return (EMp2, T2a, T2b, T2ab)"""
function calc_UMP2(EC::ECInfo, addsingles=true)
  SP = EC.space
  T2a = update_doubles(EC,ints2(EC,"vvoo"), spincase=SCα, antisymmetrize = true, use_shift=false)
  T2b = update_doubles(EC,ints2(EC,"VVOO"), spincase=SCβ, antisymmetrize = true, use_shift=false)
  T2ab = update_doubles(EC,ints2(EC,"vVoO"), spincase=SCαβ, use_shift=false)
  EMp2 = calc_doubles_energy(EC,T2a,T2b,T2ab)
  if addsingles
    T1a = update_singles(EC,EC.fock[SP['v'],SP['o']], spincase=SCα, use_shift=false)
    T1b = update_singles(EC,EC.fockb[SP['V'],SP['O']], spincase=SCβ, use_shift=false)
    EMp2 += calc_singles_energy(EC, T1a, T1b, fock_only = true)
  end
  return EMp2, T2a, T2b, T2ab
end

function method_name(T1, dc = false)
  if dc
    name = "DC"
  else
    name = "CC"
  end
  if length(T1) == 0
    name *= "D"
  else
    name *= "SD"
  end
  return name
end

""" 
calc D^{ij}_{pq} = T^{ij}_{cd} + T^i_c T^j_d +δ_{ik} T^j_d + T^i_c δ_{jl} + δ_{ik} δ_{jl}

return as D[pqij] 

if `scalepp`: D[ppij] elements are scaled by 0.5 (for triangular summation)
"""
function calc_D2(EC::ECInfo, T1, T2, scalepp = false)
  SP = EC.space
  norb = length(SP[':'])
  nocc = length(SP['o'])
  if length(T1) > 0
    D2 = Array{Float64}(undef,norb,norb,nocc,nocc)
  else
    D2 = zeros(norb,norb,nocc,nocc)
  end
  @tensoropt begin
    D2[SP['v'],SP['v'],:,:][a,b,i,j] = T2[a,b,i,j] 
    D2[SP['o'],SP['o'],:,:][i,k,j,l] = Matrix(I,nocc,nocc)[i,j] * Matrix(I,nocc,nocc)[l,k]
  end
  if length(T1) > 0
    @tensoropt begin
      D2[SP['v'],SP['v'],:,:][a,b,i,j] += T1[a,i] * T1[b,j]
      D2[SP['o'],SP['v'],:,:][j,a,i,k] = Matrix(I,nocc,nocc)[i,j] * T1[a,k]
      D2[SP['v'],SP['o'],:,:][a,j,k,i] = Matrix(I,nocc,nocc)[i,j] * T1[a,k]
    end
  end
  if scalepp
    diagindx = [CartesianIndex(i,i) for i in 1:norb]
    D2[diagindx,:,:] *= 0.5
  end
  return D2
end

"""
Calculate CCSD or DCSD residual.
"""
function calc_ccsd_resid(EC::ECInfo, T1,T2,dc)
  t1 = time_ns()
  SP = EC.space
  if length(T1) > 0
    calc_dressed_ints(EC,T1)
    t1 = print_time(EC,t1,"dressing",2)
  else
    pseudo_dressed_ints(EC)
  end
  @tensor T2t[a,b,i,j] := 2.0 * T2[a,b,i,j] - T2[b,a,i,j]
  dfock = load(EC,"dfock"*'o')
  if length(T1) > 0
    if EC.use_kext
      dint1 = load(EC,"dint1"*'o')
      R1 = dint1[SP['v'],SP['o']]
    else
      R1 = dfock[SP['v'],SP['o']]
      if !EC.calc_d_vovv
        error("for not use_kext calc_d_vovv has to be True")
      end
      int2 = load(EC,"d_vovv")
      @tensoropt R1[a,i] += int2[a,k,b,c] * T2t[c,b,k,i]
    end
    int2 = load(EC,"d_oovo")
    fov = dfock[SP['o'],SP['v']]
    @tensoropt begin
      R1[a,i] += T2t[a,b,i,j] * fov[j,b]
      R1[a,i] -= int2[k,j,c,i] * T2t[c,a,k,j]
    end
    t1 = print_time(EC,t1,"singles residual",2)
  else
    R1 = Float64[]
  end

  # <ab|ij>
  if EC.use_kext
    R2 = zeros((length(SP['v']),length(SP['v']),length(SP['o']),length(SP['o'])))
  else
    if !EC.calc_d_vvoo
      error("for not use_kext calc_d_vvoo has to be True")
    end
    R2 = load(EC,"d_vvoo")
  end
  t1 = print_time(EC,t1,"<ab|ij>",2)
  klcd = ints2(EC,"oovv")
  t1 = print_time(EC,t1,"<kl|cd>",2)
  int2 = load(EC,"d_oooo")
  if !dc
    # I_klij = <kl|ij>+<kl|cd>T^ij_cd
    @tensoropt int2[k,l,i,j] += klcd[k,l,c,d] * T2[c,d,i,j]
  end
  # I_klij T^kl_ab
  @tensoropt R2[a,b,i,j] += int2[k,l,i,j] * T2[a,b,k,l]
  t1 = print_time(EC,t1,"I_klij T^kl_ab",2)
  # <kl|cd>\tilde T^ki_ca \tilde T^lj_db
  @tensoropt R2[a,b,i,j] += klcd[k,l,c,d] * T2t[c,a,k,i] * T2t[d,b,l,j]
  t1 = print_time(EC,t1,"<kl|cd> tT^ki_ca tT^lj_db",2)
  if EC.use_kext
    int2 = integ2(EC.fd)
    if ndims(int2) == 4
      if EC.triangular_kext
        trioo = [CartesianIndex(i,j) for j in 1:length(SP['o']) for i in 1:j]
        D2 = calc_D2(EC, T1, T2)[:,:,trioo]
        # <pq|rs> D^ij_rs
        @tensoropt R2pqx[p,r,x] := int2[p,r,q,s] * D2[q,s,x]
        D2 = nothing
        norb = length(SP[':'])
        nocc = length(SP['o'])
        Rpqoo = Array{Float64}(undef,norb,norb,nocc,nocc)
        Rpqoo[:,:,trioo] = R2pqx
        trioor = CartesianIndex.(reverse.(Tuple.(trioo)))
        @tensor Rpqoo[:,:,trioor][p,q,x] = R2pqx[q,p,x]
        R2pqx = nothing
        @tensor R2pq[a,b,i,j] := Rpqoo[a,b,i,j]
        Rpqoo = nothing
      else
        D2 = calc_D2(EC, T1, T2)
        # <pq|rs> D^ij_rs
        @tensoropt R2pq[p,r,i,j] := int2[p,r,q,s] * D2[q,s,i,j]
        D2 = nothing
      end
    else
      # last two indices of integrals are stored as upper triangular 
      tripp = [CartesianIndex(i,j) for j in 1:length(SP[':']) for i in 1:j]
      D2 = calc_D2(EC, T1, T2, true)[tripp,:,:]
      # <pq|rs> D^ij_rs
      @tensoropt rR2pq[p,r,i,j] := int2[p,r,x] * D2[x,i,j]
      D2 = nothing
      # symmetrize R
      @tensoropt R2pq[p,r,i,j] := rR2pq[p,r,i,j] + rR2pq[r,p,j,i]
    end
    R2 += R2pq[SP['v'],SP['v'],:,:]
    if length(T1) > 0
      @tensoropt begin
        R2[a,b,i,j] -= R2pq[SP['o'],SP['v'],:,:][k,b,i,j] * T1[a,k]
        R2[a,b,i,j] -= R2pq[SP['v'],SP['o'],:,:][a,k,i,j] * T1[b,k]
        R2[a,b,i,j] += R2pq[SP['o'],SP['o'],:,:][k,l,i,j] * T1[a,k] * T1[b,l]
        # singles residual contributions
        R1[a,i] +=  2.0 * R2pq[SP['v'],SP['o'],:,:][a,k,i,k] - R2pq[SP['v'],SP['o'],:,:][a,k,k,i]
        x1[k,i] := 2.0 * R2pq[SP['o'],SP['o'],:,:][k,l,i,l] - R2pq[SP['o'],SP['o'],:,:][k,l,l,i]
        R1[a,i] -= x1[k,i] * T1[a,k]
      end
    end
    x1 = nothing
    R2pq = nothing
    t1 = print_time(EC,t1,"kext",2)
  else
    if !EC.calc_d_vvvv
      error("for not use_kext calc_d_vvvv has to be True")
    end
    int2 = load(EC,"d_vvvv")
    # <ab|cd> T^ij_cd
    @tensoropt R2[a,b,i,j] += int2[a,b,c,d] * T2[c,d,i,j]
    t1 = print_time(EC,t1,"<ab|cd> T^ij_cd",2)
  end
  if !dc
    # <kl|cd> T^kj_ad T^il_cb
    @tensoropt R2[a,b,i,j] += klcd[k,l,c,d] * T2[a,d,k,j] * T2[c,b,i,l]
    t1 = print_time(EC,t1,"<kl|cd> T^kj_ad T^il_cb",2)
  end

  fac = dc ? 0.5 : 1.0
  # x_ad = f_ad - <kl|cd> \tilde T^kl_ca
  # x_ki = f_ki + <kl|cd> \tilde T^il_cd
  xad = dfock[SP['v'],SP['v']]
  xki = dfock[SP['o'],SP['o']]
  @tensoropt begin
    xad[a,d] -= fac * klcd[k,l,c,d] * T2t[c,a,k,l]
    xki[k,i] += fac * klcd[k,l,c,d] * T2t[c,d,i,l]
  end
  t1 = print_time(EC,t1,"xad, xki",2)

  # terms for P(ia;jb)
  @tensoropt begin
    # x_ad T^ij_db
    R2r[a,b,i,j] := xad[a,d] * T2[d,b,i,j]
    # -x_ki T^kj_ab
    R2r[a,b,i,j] -= xki[k,i] * T2[a,b,k,j]
  end
  t1 = print_time(EC,t1,"x_ad T^ij_db -x_ki T^kj_ab",2)
  int2 = load(EC,"d_voov")
  # <ak|ic> \tilde T^kj_cb
  @tensoropt R2r[a,b,i,j] += int2[a,k,i,c] * T2t[c,b,k,j]
  t1 = print_time(EC,t1,"<ak|ic> tT^kj_cb",2)
  if !dc
    # -<kl|cd> T^ki_da (T^lj_cb - T^lj_bc)
    T2t -= T2
    @tensoropt R2r[a,b,i,j] -= klcd[k,l,c,d] * T2[d,a,k,i] * T2t[c,b,l,j]
    t1 = print_time(EC,t1,"-<kl|cd> T^ki_da (T^lj_cb - T^lj_bc)",2)
  end
  int2 = load(EC,"d_vovo")
  @tensoropt begin
    # -<ka|ic> T^kj_cb
    R2r[a,b,i,j] -= int2[a,k,c,i] * T2[c,b,k,j]
    # -<kb|ic> T^kj_ac
    R2r[a,b,i,j] -= int2[b,k,c,i] * T2[a,c,k,j]
    t1 = print_time(EC,t1,"-<ka|ic> T^kj_cb -<kb|ic> T^kj_ac",2)

    R2[a,b,i,j] += R2r[a,b,i,j] + R2r[b,a,j,i]
  end
  t1 = print_time(EC,t1,"P(ia;jb)",2)

  return R1,R2
end
"""
Calculate (T) correction for CCSD
"""
function calc_pertT(EC::ECInfo, T1,T2; save_t3 = false)
  # <ab|ck>
  abck = ints2(EC,"vvvo")
  # <ia|jk>
  iajk = ints2(EC,"ovoo")
  # <ij|ab>
  ijab = ints2(EC,"oovv")
  nocc = length(EC.space['o'])
  nvir = length(EC.space['v'])
  ϵo = EC.ϵo
  ϵv = EC.ϵv
  Enb3 = 0.0
  IntX = zeros(nvir,nocc)
  if save_t3
    t3file, T3 = newmmap(EC,"amps3",Float64,(nvir,nvir,nvir,uppertriangular(nocc,nocc,nocc)))
  end
  for k = 1:nocc 
    for j = 1:k
      prefac = (j == k) ? 1.0 : 2.0
      for i = 1:j
        fac = prefac 
        if i == j 
          if j == k
            continue
          end 
          fac = 1.0
        end
        @tensoropt begin
          Kijk[a,b,c] := T2[:,:,i,j][a,d] * abck[:,:,:,k][d,c,b]
          Kijk[a,b,c] += T2[:,:,j,i][b,d] * abck[:,:,:,k][d,c,a]
          Kijk[a,b,c] += T2[:,:,i,k][a,d] * abck[:,:,:,j][d,b,c]
          Kijk[a,b,c] += T2[:,:,k,i][c,d] * abck[:,:,:,j][d,b,a]
          Kijk[a,b,c] += T2[:,:,j,k][b,d] * abck[:,:,:,i][d,a,c]
          Kijk[a,b,c] += T2[:,:,k,j][c,d] * abck[:,:,:,i][d,a,b]

          Kijk[a,b,c] -= T2[:,:,:,i][b,a,l] * iajk[:,:,j,k][l,c]
          Kijk[a,b,c] -= T2[:,:,:,j][a,b,l] * iajk[:,:,i,k][l,c]
          Kijk[a,b,c] -= T2[:,:,:,i][c,a,l] * iajk[:,:,k,j][l,b]
          Kijk[a,b,c] -= T2[:,:,:,k][a,c,l] * iajk[:,:,i,j][l,b]
          Kijk[a,b,c] -= T2[:,:,:,j][c,b,l] * iajk[:,:,k,i][l,a]
          Kijk[a,b,c] -= T2[:,:,:,k][b,c,l] * iajk[:,:,j,i][l,a]
        end
        if save_t3
          ijk = uppertriangular(i,j,k)
          T3[:,:,:,ijk] = Kijk
          for abc ∈ CartesianIndices(Kijk)
            a,b,c = Tuple(abc)
            T3[abc,ijk] /= ϵo[i] + ϵo[j] + ϵo[k] - ϵv[a] - ϵv[b] - ϵv[c]
          end
        end
        @tensoropt  X[a,b,c] := 4.0*Kijk[a,b,c] - 2.0*Kijk[a,c,b] - 2.0*Kijk[c,b,a] - 2.0*Kijk[b,a,c] + Kijk[c,a,b] + Kijk[b,c,a]
        for abc ∈ CartesianIndices(X)
          a,b,c = Tuple(abc)
          X[abc] /= ϵo[i] + ϵo[j] + ϵo[k] - ϵv[a] - ϵv[b] - ϵv[c]
        end

        @tensoropt Enb3 += fac * scalar(Kijk[a,b,c] * X[a,b,c])
      
        # julia 1.9 r1: cannot use @tensoropt begin/end here, since 
        # IntX[:,j] overwrites IntX[:,i] if j == i
        @tensoropt IntX[:,i][a] += fac * X[a,b,c] * ijab[j,k,:,:][b,c]
        @tensoropt IntX[:,j][b] += fac * X[a,b,c] * ijab[i,k,:,:][a,c]
        @tensoropt IntX[:,k][c] += fac * X[a,b,c] * ijab[i,j,:,:][a,b]
      end 
    end
  end
  if save_t3
    closemmap(EC,t3file,T3)
  end
  # singles contribution
  @tensoropt En3 = scalar(T1[a,i] * IntX[a,i])
  En3 += Enb3
  return En3, Enb3
end

"""
Calculate coupled cluster amplitudes.

If length(T1) is 0 on input, no singles will be calculated.
If dc: calculate distinguishable cluster.
"""
function calc_cc(EC::ECInfo, T1, T2, dc = false)
  println(method_name(T1,dc))
  diis = Diis(EC.scr)

  println("Iter     SqNorm      Energy      DE          Res         Time")
  NormR1 = 0.0
  NormT1 = 0.0
  NormT2 = 0.0
  R1 = Float64[]
  Eh = 0.0
  t0 = time_ns()
  for it in 1:EC.maxit
    t1 = time_ns()
    R1, R2 = calc_ccsd_resid(EC,T1,T2,dc)
    t1 = print_time(EC,t1,"residual",2)
    NormT2 = calc_doubles_norm(T2)
    NormR2 = calc_doubles_norm(R2)
    Eh = calc_hylleraas(EC,T1,T2,R1,R2)
    T2 += update_doubles(EC,R2)
    if length(T1) == 0
      T2, = perform(diis,[T2],[R2])
      En = 0.0
    else
      NormT1 = calc_singles_norm(T1)
      NormR1 = calc_singles_norm(R1)
      T1 += update_singles(EC,R1)
      T1,T2 = perform(diis,[T1,T2],[R1,R2])
      En = calc_singles_energy(EC, T1)
    end
    En += calc_doubles_energy(EC,T2)
    ΔE = En - Eh  
    NormR = NormR1 + NormR2
    NormT = 1.0 + NormT1 + NormT2
    tt = (time_ns() - t0)/10^9
    @printf "%3i %12.8f %12.8f %12.8f %10.2e %8.2f \n" it NormT Eh ΔE NormR tt
    if NormR < EC.thr
      break
    end
  end
  println()
  @printf "Sq.Norm of T1: %12.8f Sq.Norm of T2: %12.8f \n" NormT1 NormT2
  println()

  return Eh,T1,T2
end

<<<<<<< HEAD

#Charlotte start
""" calculate DCSDT"""
function calc_ccsdt(EC::ECInfo, T1, T2, dc = true)
  
  naux2 = calc_triples_decomposition(EC)
  calc_triples_residuals(EC, T1, T2, naux2)
  
end


function calc_triples_decomposition(EC::ECInfo, dc = true)
  nocc = length(EC.space['o'])
  nvirt = length(EC.space['v'])
  t3file, T3 = mmap(EC, "amps3")
  trippp = [CartesianIndex(i,j,k) for k in 1:nocc for j in 1:k for i in 1:j]
  for ijk in axes(T3,4)
    println(trippp[ijk],sum(T3[:,:,:,ijk]))
=======
"""
generate end-of-block indices for auxiliary basis
"""
function get_endauxblks(naux, blocksize = 100)
  nauxblks = naux ÷ blocksize
  if nauxblks == 0 || naux - nauxblks*blocksize > 0.5*blocksize
    nauxblks += 1
>>>>>>> 0d633bdc
  end
  endauxblks = [ (i == nauxblks) ? naux : i*blocksize for i in 1:nauxblks ]
  return endauxblks
end

"""
calculate dressed integrals for 3-index integrals
"""
function calc_dressed_3idx(EC,T1)
  pqPfile, pqP = mmap(EC, "pqP")
  println(size(pqP))
  SP = EC.space
  nP = size(pqP,3)
  nocc = length(SP['o'])
  nvirt = length(SP['v'])
  # create mmaps for dressed integrals
  ovPfile, ovP = newmmap(EC,"d_ovP",Float64,(nocc,nvirt,nP))
  voPfile, voP = newmmap(EC,"d_voP",Float64,(nvirt,nocc,nP))
  ooPfile, ooP = newmmap(EC,"d_ooP",Float64,(nocc,nocc,nP))
  vvPfile, vvP = newmmap(EC,"d_vvP",Float64,(nvirt,nvirt,nP))

  PBlks = get_endauxblks(nP)
  sP = 1 # start index of each block
  for eP in PBlks # end index of each block
    P = sP:eP
    ovP[:,:,P] = pqP[SP['o'],SP['v'],P]
    vvP[:,:,P] = pqP[SP['v'],SP['v'],P]
    @tensoropt vvP[:,:,P][a,b,P] -= T1[a,i] * ovP[:,:,P][i,b,P]
    voP[:,:,P] = pqP[SP['v'],SP['o'],P]
    @tensoropt voP[:,:,P][a,i,P] += T1[b,i] * vvP[:,:,P][a,b,P]
    ooP[:,:,P] = pqP[SP['o'],SP['o'],P]
    @tensoropt voP[:,:,P][a,i,P] -= T1[a,j] * ooP[:,:,P][j,i,P]
    @tensoropt ooP[:,:,P][i,j,P] += T1[b,j] * ovP[:,:,P][i,b,P]
    sP = eP + 1
  end
  closemmap(EC,ovPfile,ovP)
  closemmap(EC,voPfile,voP)
  closemmap(EC,ooPfile,ooP)
  closemmap(EC,vvPfile,vvP)
  close(pqPfile)
end

"""
  compare to 4-idx dressed integrals
"""
function test_dressed_ints(EC,T1)
  calc_dressed_ints(EC,T1)
  ooPfile, ooP = mmap(EC,"d_ooP")
  vvPfile, vvP = mmap(EC,"d_vvP")
  @tensoropt abij[a,b,i,j] := vvP[a,b,P] * ooP[i,j,P]
  close(vvPfile)
  if isapprox(permutedims(abij,(1,3,2,4)), load(EC,"d_vovo"), atol = 1e-6)
    println("dressed integrals (ab|ij) ok")
  else
    println("dressed integrals (ab|ij) not ok")
  end
  voPfile, voP = mmap(EC,"d_voP")
  @tensoropt aijk[a,i,j,k] := voP[a,i,P] * ooP[j,k,P]
  if isapprox(permutedims(aijk,(1,3,2,4)), load(EC,"d_vooo"), atol = 1e-4)
    println("dressed integrals (ai|jk) ok")
  else
    println("dressed integrals (ai|jk) not ok")
  end
  ovPfile, ovP = mmap(EC,"d_ovP")
  @tensoropt aijb[a,i,j,b] := voP[a,i,P] * ovP[j,b,P]
  if isapprox(permutedims(aijb,(1,3,2,4)), load(EC,"d_voov"), atol = 1e-6)
    println("dressed integrals (ai|jb) ok")
  else
    println("dressed integrals (ai|jb) not ok")
  end
  close(ovPfile)
  close(voPfile)
  close(ooPfile)
end

<<<<<<< HEAD
  pqrs = permutedims(ints2(EC,"::::",SCα),(1,3,2,4))
  n = size(pqrs,1)
  B, S, Bt = svd(reshape(pqrs, (n^2,n^2)))
=======
""" calculate CCSDT and DC-CCSDT amplitudes (TODO: combine with calc_cc) """
function calc_ccsdt(EC::ECInfo, T1, T2, dc = false)
  nocc = length(EC.space['o'])

  #Charlotte start

  pqrs = permutedims(ints2(EC,"::::",SCα),(1,3,2,4))
  n = size(pqrs,1)
  B, S, Bt = svd(reshape(pqrs, (n^2,n^2)))
  # display(S)
>>>>>>> 0d633bdc

  naux1 = 0
  for s in S
    if s > EC.choltol
      naux1 += 1
    else
      break
    end
  end
<<<<<<< HEAD
  
  #get integral decomposition
  pqP = B[:,1:naux1].*sqrt.(S[1:naux1]')
  
=======
  println(naux1)
  #display(S[1:naux])
  
  #get integral decomposition
  pqP = B[:,1:naux1].*sqrt.(S[1:naux1]')
  #display(pqP)
>>>>>>> 0d633bdc
  #B_comparison = pqP * pqP'
  #bool = B_comparison ≈ reshape(pqrs, (n^2,n^2))
  #println(bool)
  save(EC, "pqP", reshape(pqP, (n,n,naux1)))
  pqP = nothing

  #get dressed integrals
  calc_dressed_3idx(EC,T1)
  # test_dressed_ints(EC,T1) #DEBUG


  #println(typeof(T3))
  #display(T3)

  Triples_Amplitudes = Base.zeros(nvirt,nocc,nvirt,nocc,nvirt,nocc)
  #typeof(trippp)

  t3file, T3 = mmap(EC, "amps3")
  trippp = [CartesianIndex(i,j,k) for k in 1:nocc for j in 1:k for i in 1:j]
  for ijk in axes(T3,4)
    i,j,k = Tuple(trippp[ijk])                                            #trippp is giving the indices according to the joint index ijk as a tuple
    Triples_Amplitudes[:,i,:,j,:,k] = T3[:,:,:,ijk]
    Triples_Amplitudes[:,j,:,i,:,k] = permutedims(T3[:,:,:,ijk],(2,1,3))
    Triples_Amplitudes[:,i,:,k,:,j] = permutedims(T3[:,:,:,ijk],(1,3,2))
    Triples_Amplitudes[:,k,:,j,:,i] = permutedims(T3[:,:,:,ijk],(3,2,1))
    Triples_Amplitudes[:,j,:,k,:,i] = permutedims(T3[:,:,:,ijk],(2,3,1))
    Triples_Amplitudes[:,k,:,i,:,j] = permutedims(T3[:,:,:,ijk],(3,1,2))
  end
  close(t3file)
  
  #display(Triples_Amplitudes_matrix)

  
  #for i in 1 : nocc
  # for j in 1 : nocc
  #  for k in 1 : nocc
  #  Triples_Amplitudes[:,i,:,j,:,k] += T3[:,:,:,i]
  #  Triples_Amplitudes[:,j,:,i,:,k] += T3[:,:,:,i]
  #  Triples_Amplitudes[:,j,:,k,:,i] += T3[:,:,:,i]
    #Triples_Amplitudes[:,k,:,j,:,i] += T3[:,:,:,i]
    #Triples_Amplitudes[:,k,:,i,:,j] += T3[:,:,:,i]
    #Triples_Amplitudes[:,j,:,k,:,i] += T3[:,:,:,i]
    #Triples_Amplitudes[:,j,:,i,:,k] = permutedims(T3[:,:,:,ijk],(2,1,3,4))
    #Triples_Amplitudes[:,i,:,k,:,j] = permutedims(T3[:,:,:,ijk],(1,3,2,4))
    #Triples_Amplitudes[:,k,:,j,:,i] = permutedims(T3[:,:,:,ijk],(3,2,1,4))
    #Triples_Amplitudes[:,j,:,k,:,i] = permutedims(T3[:,:,:,ijk],(2,3,1,4))
    #Triples_Amplitudes[:,k,:,i,:,j] = permutedims(T3[:,:,:,ijk],(3,1,2,4))
  #  end
  # end
  #end

  U, S2, Ut = svd(reshape(Triples_Amplitudes, (nocc * nvirt, nocc*nocc*nvirt*nvirt)))

  naux2_threshold = 2*10^-3
  naux2 = 0
  for s in S2
    if s > naux2_threshold
      naux2 += 1
    else
      break
    end
  end

  #println(naux2)
  #display(S2[1:naux2])

  UaiX = U[:,1:naux2]
<<<<<<< HEAD
  #display(UaiX)
=======
  # display(UaiX)
>>>>>>> 0d633bdc

  #B_comparison = pqP * pqP'
  #bool = B_comparison ≈ reshape(pqrs, (n^2,n^2))
  #println(bool)

  return naux2

  
end



function calc_triples_residuals(EC::ECInfo, T1, T2, naux2, dc = true)

  R3decomp = zeros(length(naux2),length(naux2),length(naux2))

  @tensor T2t[a,b,i,j] := 2.0 * T2[a,b,i,j] - T2[b,a,i,j]

  return R3decomp
  
end

#Charlotte end

end #module<|MERGE_RESOLUTION|>--- conflicted
+++ resolved
@@ -728,26 +728,33 @@
   return Eh,T1,T2
 end
 
-<<<<<<< HEAD
+
+
+
+
+
+
+
+
+
 
 #Charlotte start
 """ calculate DCSDT"""
 function calc_ccsdt(EC::ECInfo, T1, T2, dc = true)
   
   naux2 = calc_triples_decomposition(EC)
+  #get dressed integrals
+  calc_dressed_3idx(EC,T1)
+  # test_dressed_ints(EC,T1) #DEBUG
+
+  T3_XYZ = Base.zeros(naux2,naux2,naux2)
+  save(EC,"T3_XYZ",T3_XYZ)
+
   calc_triples_residuals(EC, T1, T2, naux2)
   
 end
 
 
-function calc_triples_decomposition(EC::ECInfo, dc = true)
-  nocc = length(EC.space['o'])
-  nvirt = length(EC.space['v'])
-  t3file, T3 = mmap(EC, "amps3")
-  trippp = [CartesianIndex(i,j,k) for k in 1:nocc for j in 1:k for i in 1:j]
-  for ijk in axes(T3,4)
-    println(trippp[ijk],sum(T3[:,:,:,ijk]))
-=======
 """
 generate end-of-block indices for auxiliary basis
 """
@@ -755,7 +762,6 @@
   nauxblks = naux ÷ blocksize
   if nauxblks == 0 || naux - nauxblks*blocksize > 0.5*blocksize
     nauxblks += 1
->>>>>>> 0d633bdc
   end
   endauxblks = [ (i == nauxblks) ? naux : i*blocksize for i in 1:nauxblks ]
   return endauxblks
@@ -831,22 +837,20 @@
   close(ooPfile)
 end
 
-<<<<<<< HEAD
-  pqrs = permutedims(ints2(EC,"::::",SCα),(1,3,2,4))
-  n = size(pqrs,1)
-  B, S, Bt = svd(reshape(pqrs, (n^2,n^2)))
-=======
-""" calculate CCSDT and DC-CCSDT amplitudes (TODO: combine with calc_cc) """
-function calc_ccsdt(EC::ECInfo, T1, T2, dc = false)
+function calc_triples_decomposition(EC::ECInfo, dc = true)
   nocc = length(EC.space['o'])
-
-  #Charlotte start
+  nvirt = length(EC.space['v'])
+  t3file, T3 = mmap(EC, "amps3")
+  trippp = [CartesianIndex(i,j,k) for k in 1:nocc for j in 1:k for i in 1:j]
+  for ijk in axes(T3,4)
+    println(trippp[ijk],sum(T3[:,:,:,ijk]))
+  end
+  close(t3file)
 
   pqrs = permutedims(ints2(EC,"::::",SCα),(1,3,2,4))
   n = size(pqrs,1)
   B, S, Bt = svd(reshape(pqrs, (n^2,n^2)))
   # display(S)
->>>>>>> 0d633bdc
 
   naux1 = 0
   for s in S
@@ -856,28 +860,18 @@
       break
     end
   end
-<<<<<<< HEAD
   
-  #get integral decomposition
-  pqP = B[:,1:naux1].*sqrt.(S[1:naux1]')
-  
-=======
-  println(naux1)
+  #println(naux1)
   #display(S[1:naux])
   
   #get integral decomposition
   pqP = B[:,1:naux1].*sqrt.(S[1:naux1]')
   #display(pqP)
->>>>>>> 0d633bdc
   #B_comparison = pqP * pqP'
   #bool = B_comparison ≈ reshape(pqrs, (n^2,n^2))
   #println(bool)
   save(EC, "pqP", reshape(pqP, (n,n,naux1)))
-  pqP = nothing
-
-  #get dressed integrals
-  calc_dressed_3idx(EC,T1)
-  # test_dressed_ints(EC,T1) #DEBUG
+  pqP = nothing                                            #Warum pqP = nothing???
 
 
   #println(typeof(T3))
@@ -922,7 +916,7 @@
 
   U, S2, Ut = svd(reshape(Triples_Amplitudes, (nocc * nvirt, nocc*nocc*nvirt*nvirt)))
 
-  naux2_threshold = 2*10^-3
+  naux2_threshold = 1*10^-3
   naux2 = 0
   for s in S2
     if s > naux2_threshold
@@ -935,16 +929,36 @@
   #println(naux2)
   #display(S2[1:naux2])
 
-  UaiX = U[:,1:naux2]
-<<<<<<< HEAD
+  UaiX = reshape(U[:,1:naux2], (nvirt,nocc,naux2))
+  
   #display(UaiX)
-=======
-  # display(UaiX)
->>>>>>> 0d633bdc
-
-  #B_comparison = pqP * pqP'
-  #bool = B_comparison ≈ reshape(pqrs, (n^2,n^2))
-  #println(bool)
+
+  save(EC,"U_aiX",UaiX)
+
+  @tensoropt begin
+     T3_decomp_starting_guess[X,Y,Z] := (((Triples_Amplitudes[a,i,b,j,c,k] * UaiX[a,i,X]) * UaiX[b,j,Y]) * UaiX[c,k,Z])
+
+  end
+
+  #display(T3_decomp_starting_guess)
+
+  @tensoropt begin
+    T3_decomp_check[a,i,b,j,c,k] := T3_decomp_starting_guess[X,Y,Z] * UaiX[a,i,X] * UaiX[b,j,Y] * UaiX[c,k,Z]
+  end
+
+  display(Triples_Amplitudes[:,:,:,:,:,1])
+  println("AAAAAAAAAAAAAAAAAAAAAAAAAAAAAAAAAAAAAAAAAAAAAAAAAAAAAAAAAAAAAAAAAAAAAAAAAAAAAAAAAAAAAAAAAAAAAAAAAAAAAAAAAAAAAAAAAAAAAAAAAAAAAAAAAAAAAAAAAAAAAAAAAAAAAAAAAAAAAAAAAAAAA")
+  display(T3_decomp_check[:,:,:,:,:,1])
+
+  println(size(T3_decomp_check))
+  println(typeof(T3_decomp_check))
+  println(size(Triples_Amplitudes))
+  println(typeof(Triples_Amplitudes))
+
+
+  bool = T3_decomp_check ≈ Triples_Amplitudes
+  println("True or False?")
+  println(bool)
 
   return naux2
 
@@ -955,14 +969,43 @@
 
 function calc_triples_residuals(EC::ECInfo, T1, T2, naux2, dc = true)
 
-  R3decomp = zeros(length(naux2),length(naux2),length(naux2))
-
-  @tensor T2t[a,b,i,j] := 2.0 * T2[a,b,i,j] - T2[b,a,i,j]
+  println(naux2)
+  R3decomp = Base.zeros(naux2,naux2,naux2) #nicht nötig, oder?
+
+  #display(R3decomp)
+
+  UaiX = load(EC,"U_aiX")
+
+  #display(UaiX)
+
+  T3_XYZ = load(EC, "T3_XYZ")
+
+  #display(T3_XYZ)
+  
+  ovPfile, ovP = mmap(EC,"d_ovP")
+  voPfile, voP = mmap(EC,"d_voP")
+  ooPfile, ooP = mmap(EC,"d_ooP")
+  vvPfile, vvP = mmap(EC,"d_vvP")
+
+  @tensoropt begin
+     #R3decomp[X,Y,Z] := 
+
+  end
+  #display(R3decomp)
+
+  #@tensor T2t[a,b,i,j] := 2.0 * T2[a,b,i,j] - T2[b,a,i,j]
 
   return R3decomp
+
+  close(ovPfile)
+  close(voPfile)
+  close(ooPfile)
   
 end
 
+
+#Erklärung für save Funktion: save(EC, NamedesFiles,dasgespeichertwerdensoll, zuspeichernder Tensor)
+
 #Charlotte end
 
 end #module