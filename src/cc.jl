--- conflicted
+++ resolved
@@ -1804,23 +1804,13 @@
     #get dressed integrals
     calc_dressed_3idx(EC, T1)
     # test_dressed_ints(EC,T1) #DEBUG
-<<<<<<< HEAD
     t1 = print_time(EC, t1, "dressed 3-idx integrals", 2)
-    R1, R2 = calc_ccsd_resid(EC, T1, T2, false)
+    R1, R2 = calc_ccsd_resid(EC, T1, T2)
     t1 = print_time(EC, t1, "ccsd residual", 2)
     R1, R2 = add_to_singles_and_doubles_residuals(EC, R1, R2)
     t1 = print_time(EC, t1, "R1(T3) and R2(T3)", 2)
     calc_triples_residuals(EC, T1, T2, cc3)
     t1 = print_time(EC, t1, "R3", 2)
-=======
-    t1 = print_time(EC,t1,"dressed 3-idx integrals",2)
-    R1, R2 = calc_ccsd_resid(EC,T1,T2)
-    t1 = print_time(EC,t1,"ccsd residual",2)
-    R1, R2 = add_to_singles_and_doubles_residuals(EC,R1,R2)
-    t1 = print_time(EC,t1,"R1(T3) and R2(T3)",2)
-    calc_triples_residuals(EC,T1,T2,cc3)
-    t1 = print_time(EC,t1,"R3",2)
->>>>>>> f2bf1887
     NormT1 = calc_singles_norm(T1)
     NormT2 = calc_doubles_norm(T2)
     T3 = load(EC, "T_XXX")
