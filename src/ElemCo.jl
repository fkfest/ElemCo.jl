--- conflicted
+++ resolved
@@ -41,11 +41,7 @@
 using LinearAlgebra
 using Printf
 #BLAS.set_num_threads(1)
-<<<<<<< HEAD
-using ArgParse
 using TimerOutputs, TensorOperations, BenchmarkTools
-=======
->>>>>>> 36ff1af6
 using .Utils
 using .ECInfos
 using .ECMethods
@@ -515,7 +511,6 @@
     H    1.0148101    0.1305669   -0.7014791"
   end
 
-<<<<<<< HEAD
     #  N   -4.0024708   -0.5711646   -0.0821798
     #  H   -4.4120209   -1.4547568   -0.3829660
     #  H   -4.4588691   -0.3582133    0.8039661
@@ -547,44 +542,17 @@
 end
 
 function run_mcscf_s(IterMax::Number)
-  xyz="bohr
+  geometry="bohr
       O      0.000000000    0.000000000   -0.130186067
       H1     0.000000000    1.489124508    1.033245507
       H2     0.000000000   -1.489124508    1.033245507"
-=======
-function run_mcscf()
-  geometry="bohr
-     O      0.000000000    0.000000000   -0.130186067
-     H1     0.000000000    1.489124508    1.033245507
-     H2     0.000000000   -1.489124508    1.033245507"
->>>>>>> 36ff1af6
 
   basis = Dict("ao"=>"cc-pVDZ",
               "jkfit"=>"cc-pvtz-jkfit",
               "mp2fit"=>"cc-pvdz-rifit")
 
-<<<<<<< HEAD
-  EC = ECInfo(ms=MSys(xyz,basis))
-  @timeit "setup" setup!(EC,ms2=2,charge=-2)
-  @timeit "dfmcscf" E,cMO = dfmcscf(EC,direct=false,IterMax=IterMax)
-end
-
-function run(method::String="ccsd", dumpfile::String="H2O.FCIDUMP", occa="-", occb="-", use_kext::Bool=true)
-  EC = ECInfo()
-  fcidump = joinpath(@__DIR__,"..","test",dumpfile)
-  EC.options.cc.maxit = 100
-  EC.options.cc.thr = 1.e-12
-  EC.options.cc.use_kext = use_kext
-  EC.options.cc.calc_d_vvvv = !use_kext
-  EC.options.cc.calc_d_vvvo = !use_kext
-  EC.options.cc.calc_d_vovv = !use_kext
-  EC.options.cc.calc_d_vvoo = !use_kext
-  EHF, EMP2, ECCSD = ECdriver(EC,method; fcidump, occa, occb)
-  return ECCSD
-=======
   @opt wf ms2=2 charge=-2
   E,cMO =  dfmcscf(EC,direct=false)
->>>>>>> 36ff1af6
 end
 
 """
