"""
           ╭─────────────╮
    Electron Correlation methods
           ╰─────────────╯
"""
module ElemCo

include("abstractEC.jl")
include("utils.jl")
include("constants.jl")
include("myio.jl")
include("mnpy.jl")
include("dump.jl")
include("integrals.jl")
include("msystem.jl")

include("ecinfos.jl")
include("ecmethods.jl")
include("tensortools.jl")
include("diis.jl")
include("orbtools.jl")
include("fockfactory.jl")
include("dumptools.jl")
include("dftools.jl")
include("decomptools.jl")
include("cctools.jl")
include("dfcc.jl")
include("cc.jl")
include("ccdriver.jl")

include("bohf.jl")

include("dfhf.jl")
include("dfdump.jl")

include("dfmcscf.jl")

try
  using MKL
catch
  println("MKL package not found, using OpenBLAS.")
end
using LinearAlgebra
using Printf
using Dates
#BLAS.set_num_threads(1)
using TimerOutputs, TensorOperations, BenchmarkTools
using .Utils
using .ECInfos
using .ECMethods
using .TensorTools
using .FockFactory
using .CCTools
using .CoupledCluster
using .CCDriver
using .DFCoupledCluster
using .FciDump
using .DumpTools
using .OrbTools
using .MSystem
using .BOHF
using .DFHF
using .DFMCSCF
using .DfDump


export @mainname, @print_input
export @loadfile, @savefile, @copyfile
<<<<<<< HEAD
export @ECinit, @tryECinit, @opt, @reset, @run, @method2string
export @transform_ints, @write_ints, @dfints, @freeze_orbs
export @dfhf, @dfuhf, @cc, @svdcc, @bohf, @bouhf, @dfmcscf
=======
export @ECinit, @tryECinit, @set, @opt, @reset, @run, @method2string
export @transform_ints, @write_ints, @dfints, @freeze_orbs, @rotate_orbs
export @dfhf, @dfuhf, @cc, @dfcc, @bohf, @bouhf
>>>>>>> 140b0c3a

const __VERSION__ = "0.11.1"

"""
    __init__()

  Print the header with the version and the git hash of the current commit.
"""
function __init__()
  draw_line(15)
  println("   ElemCo.jl")
  draw_line(15)
  println("Version: ", __VERSION__)
  srcpath = @__DIR__
  try
    hash = read(`git -C $srcpath rev-parse HEAD`, String)
    println("Git hash: ", hash[1:end-1])
  catch
    # get hash from .git/HEAD
    try
      head = read(joinpath(srcpath,"..",".git","HEAD"), String)
      head = split(head)[2]
      hash = read(joinpath(srcpath,"..",".git",head), String)
      println("Git hash: ", hash[1:end-1])
    catch
      println("Git hash: unknown")
    end
  end
  println("Website: elem.co.il")
  println("Julia version: ",VERSION)
  println("BLAS threads: ",BLAS.get_num_threads())
  println("OpenMP threads: ",Base.Threads.nthreads())
  println("Hostname: ", gethostname())
  println("Scratch directory: ", tempdir())
  println("Date: ", Dates.format(now(), "yyyy-mm-dd HH:MM:SS"))
  println("""
   ╭──────────────────────────────╮ 
   │        ╭─────────────╮       ├─╮
   │ Electron Correlation methods │ │
   │        ╰─────────────╯       │ │
   ╰─┬────────────────────────────╯ │
     ╰──────────────────────────────╯""")

end

"""
    @mainname(file)

  Return the main name of a file, i.e. the part before the last dot
  and the extension.

  # Examples
```julia
julia> @mainname("~/test.xyz")
("test", "xyz")
```  
"""
macro mainname(file)
  return quote
    mainname($(esc(file)))
  end
end

"""
    @print_input()

  Print the input file content. 

  Can be used to print the input file content to the output.
"""
macro print_input()
  return quote
    try
      print_info(read($(string(__source__.file)), String))
    catch
      print_info("No input file found.")
    end
  end
end

"""
    @loadfile(filename)

  Read file `filename` from `EC.scr` directory.

  # Example
```julia
fock = @loadfile("f_mm")
orbs = @loadfile("C_Am")
```
"""
macro loadfile(filename)
  return quote
    load($(esc(:EC)), $(esc(filename)))
  end
end

"""
    @savefile(filename, arr, kwargs...)

  Save array or tuple of arrays `arr` to file `filename` in `EC.scr` directory.

  # Keyword arguments
  - `description::String`: description of the file (default: "tmp").
  - `overwrite::Bool`: overwrite existing file (default: `false`).
"""
macro savefile(filename, arr, kwargs...)
  ekwa = [esc(a) for a in kwargs]
  return quote
    save!($(esc(:EC)), $(esc(filename)), $(esc(arr)); $(ekwa...))
  end
end

"""
    @copyfile(from_file, to_file, kwargs...)

  Copy file `from_file` to `to_file` in `EC.scr` directory.

  # Keyword arguments
  - `overwrite::Bool`: overwrite existing file (default: `false`).
"""
macro copyfile(from_file, to_file, kwargs...)
  ekwa = [esc(a) for a in kwargs]
  return quote
    copy_file!($(esc(:EC)), $(esc(from_file)), $(esc(to_file)); $(ekwa...))
  end
end

""" 
    @ECinit()

  Initialize `EC::ECInfo` and add molecular system and/or fcidump 
  if variables `geometry::String` and `basis::Dict{String,Any}`
  and/or `fcidump::String` are defined.

  If `EC` is already initialized, it will be overwritten.

  # Examples
```julia
geometry="He 0.0 0.0 0.0"
basis = Dict("ao"=>"cc-pVDZ", "jkfit"=>"cc-pvtz-jkfit", "mp2fit"=>"cc-pvdz-rifit")
@ECinit
# output
Occupied orbitals:[1]

```
"""
macro ECinit()
  return quote
    $(esc(:EC)) = ECInfo()
    try
      (!isnothing($(esc(:geometry))) && !isnothing($(esc(:basis)))) || throw(UndefVarError(:geometry))
      println("Geometry: ",$(esc(:geometry)))
      println("Basis: ",$(esc(:basis)))
      $(esc(:EC)).system = parse_geometry($(esc(:geometry)),$(esc(:basis)))
    catch err
      isa(err, UndefVarError) || rethrow(err)
    end
    try
      !isnothing($(esc(:fcidump))) || throw(UndefVarError(:geometry))
      println("FCIDump: ",$(esc(:fcidump)))
      $(esc(:EC)).fd = read_fcidump($(esc(:fcidump)))
    catch err
      isa(err, UndefVarError) || rethrow(err)
    end
  end
end

""" 
    @tryECinit()

  If `EC::ECInfo` is not yet initialized, run [`@ECinit`](@ref) macro.
"""
macro tryECinit()
  return quote
    runECinit = [false]
    try
      $(esc(:EC)).verbosity
    catch
      runECinit[1] = true
    end
    if runECinit[1]
      $(esc(:@ECinit))
    end
  end
end

""" 
    @set(opt, kwargs...)

  Set options for `EC::ECInfo`. 
    
  The first argument `opt` is the name of the option (e.g., `scf`, `cc`, `cholesky`), see [`ECInfos.Options`](@ref).
  The keyword arguments are the options to be set (e.g., `thr=1.e-14`, `maxit=10`).
  The current state of the options can be stored in a variable, e.g., `opt_cc = @set cc`.
  The state can then be restored by `@set cc opt_cc`.
  If `EC` is not already initialized, it will be done. 


  # Examples
```julia
optscf = @set scf thr=1.e-14 maxit=10
@set cc maxit=100
...
@set scf optscf
```
"""
macro set(opt, kwargs...)
  stropt="$opt"
  ekwa = [esc(a) for a in kwargs]
  if length(kwargs) == 1 && (typeof(kwargs[1]) != Expr || kwargs[1].head != :(=)) 
    # if only one argument is provided and it is not a keyword argument
    # then set the option to the value of the argument
    return quote
      $(esc(:@tryECinit))
      if hasproperty($(esc(:EC)).options, Symbol($(esc(stropt))))
        typeof($(ekwa[1])) == typeof($(esc(:EC)).options.$opt) || error("Wrong type of argument in @set")
        $(esc(:EC)).options.$opt = deepcopy($(ekwa[1]))
      else
        error("no such option: ",$(esc(stropt)))
      end
    end
  else
    return quote
      $(esc(:@tryECinit))
      if hasproperty($(esc(:EC)).options, Symbol($(esc(stropt))))
        deepcopy(set_options!($(esc(:EC)).options.$opt; $(ekwa...)))
      else
        error("no such option: ",$(esc(stropt)))
      end
    end
  end
end

"""
    @opt(opt, kwargs...)

  Alias for [`@set`](@ref).
"""
var"@opt" = var"@set"

""" 
    @reset(opt)

  Reset options for `opt` to default values.
"""
macro reset(opt)
  stropt="$opt"
  return quote
    if hasproperty($(esc(:EC)).options, Symbol($(esc(stropt))))
      $(esc(:EC)).options.$opt = typeof($(esc(:EC)).options.$opt)()
    else
      error("no such option: ",$(esc(stropt)))
    end
  end
end

""" general runner """
macro run(method, kwargs...)
  ekwa = [esc(a) for a in kwargs]
  return quote
    $(esc(:@tryECinit))
    $method($(esc(:EC)); $(ekwa...))
  end
end

"""
    @method2string(method, strmethod="")

  Return string representation of `method`.

  If `method` is a String variable, return the value of the variable.
  Otherwise, return the string representation of `method` (or `strmethod` if provided).

  # Examples
```julia
julia> @method2string(CCSD)
"CCSD"
julia> CCSD = "UCCSD";
julia> @method2string(CCSD)
"UCCSD"
```
"""
macro method2string(method, strmethod="")
  if strmethod == ""
    strmethod = replace("$method", " " => "")
  end
  varmethod = :($(esc(method)))
  return quote
    isvar = [false]
    try @assert(typeof($(esc(method))) <: AbstractString)
      isvar[1] = true
    catch
    end
    if isvar[1]
      $varmethod
    else
      $(esc(strmethod))
    end
  end
end

""" 
    @dfhf()

  Run DF-HF calculation. The orbitals are stored to [`WfOptions.orb`](@ref ECInfos.WfOptions).
"""
macro dfhf()
  return quote
    $(esc(:@tryECinit))
    dfhf($(esc(:EC)))
  end
end

""" 
    @dfuhf()

  Run DF-UHF calculation. The orbitals are stored to `WfOptions.orb`.
"""
macro dfuhf()
  return quote
    $(esc(:@tryECinit))
    dfuhf($(esc(:EC)))
  end
end

macro dfmcscf()
  return quote
    to = TimerOutputs.get_defaulttimer()
    TimerOutputs.reset_timer!(to)
    $(esc(:@tryECinit))
    @timeit "dfmcscf" dfmcscf($(esc(:EC)))
    display(to)
  end
end

"""
    @dfints()

  Generate 2 and 4-idx MO integrals using density fitting.
  The MO coefficients are read from [`WfOptions.orb`](@ref ECInfos.WfOptions).
"""
macro dfints()
  return quote
    $(esc(:@tryECinit))
    dfdump($(esc(:EC)))
  end
end

""" 
    @cc(method, kwargs...)

  Run coupled cluster calculation.

  The type of the method is determined by the first argument (ccsd/ccsd(t)/dcsd etc).
  The method can be specified as a string or as a variable, e.g., 
  `@cc CCSD` or `@cc "CCSD"` or `ccmethod="CCSD";  @cc ccmethod`.
  
  # Keyword arguments
  - `fcidump::String`: fcidump file (default: "", i.e., use integrals from `EC`).
  - `occa::String`: occupied α orbitals (default: "-").
  - `occb::String`: occupied β orbitals (default: "-").

  The occupation strings can be given as a `+` separated list, e.g. `occa = 1+2+3` or equivalently `1-3`. 
  Additionally, the spatial symmetry of the orbitals can be specified with the syntax `orb.sym`, e.g. `occa = "-5.1+-2.2+-4.3"`.

  # Examples
```julia
geometry="bohr
O      0.000000000    0.000000000   -0.130186067
H1     0.000000000    1.489124508    1.033245507
H2     0.000000000   -1.489124508    1.033245507"
basis = Dict("ao"=>"cc-pVDZ", "jkfit"=>"cc-pvtz-jkfit", "mp2fit"=>"cc-pvdz-rifit")
@dfhf
@dfints
@cc ccsd
```
"""
macro cc(method, kwargs...)
  strmethod=replace("$method", " " => "")
  ekwa = [esc(a) for a in kwargs]
  if kwarg_provided_in_macro(kwargs, :fcidump)
    return quote
      $(esc(:@tryECinit))
      strmethod = @method2string($(esc(method)), $(esc(strmethod)))
      ccdriver($(esc(:EC)), strmethod; $(ekwa...))
    end
  else
    return quote
      $(esc(:@tryECinit))
      if !fd_exists($(esc(:EC)).fd)
        $(esc(:@dfints))
      end
      strmethod = @method2string($(esc(method)), $(esc(strmethod)))
      ccdriver($(esc(:EC)), strmethod; fcidump="", $(ekwa...))
    end
  end
end

"""
    @dfcc(method="svd-dcsd")

  Run coupled cluster calculation using density fitted integrals.

  The type of the method is determined by the first argument.
  The method can be specified as a string or as a variable, e.g., 
  `@dfcc SVD-DCSD` or `@dfcc "SVD-DCSD"` or `ccmethod="SVD-DCSD";  @dfcc ccmethod`.
  
  # Examples
```julia
geometry="bohr
O      0.000000000    0.000000000   -0.130186067
H1     0.000000000    1.489124508    1.033245507
H2     0.000000000   -1.489124508    1.033245507"
basis = Dict("ao"=>"cc-pVDZ", "jkfit"=>"cc-pvtz-jkfit", "mp2fit"=>"cc-pvdz-rifit")
@dfhf
@dfcc svd-dcsd
```
"""
macro dfcc(method="svd-dcsd")
  strmethod=replace("$method", " " => "")
  return quote
    $(esc(:@tryECinit))
    strmethod = @method2string($(esc(method)), $(esc(strmethod)))
    dfccdriver($(esc(:EC)), strmethod)
  end
end

""" 
    @bohf()

  Run bi-orthogonal HF calculation using FCIDUMP integrals.

  The orbitals are stored to [`WfOptions.orb`](@ref ECInfos.WfOptions).
  For open-shell systems (or UHF FCIDUMPs), the BO-UHF energy is calculated.

  # Examples
```julia
fcidump = "FCIDUMP"
@bohf
```
"""
macro bohf()
  return quote
    $(esc(:@tryECinit))
    if !fd_exists($(esc(:EC)).fd)
      error("No FCIDump found.")
    end
    if is_closed_shell($(esc(:EC)))
      bohf($(esc(:EC)))
    else
      bouhf($(esc(:EC)))
    end
  end
end

""" 
    @bouhf()

  Run bi-orthogonal UHF calculation using FCIDUMP integrals.
"""
macro bouhf()
  return quote
    $(esc(:@tryECinit))
    if !fd_exists($(esc(:EC)).fd)
      error("No FCIDump found.")
    end
    bouhf($(esc(:EC)))
  end
end

"""
    @transform_ints(type="")

  Rotate FCIDump integrals using [`WfOptions.orb`](@ref ECInfos.WfOptions) as transformation 
  matrices.

  The orbitals are read from [`WfOptions.orb`](@ref ECInfos.WfOptions).
  If type is one of [bo, BO, bi-orthogonal, Bi-orthogonal, biorth, biorthogonal, Biorthogonal], 
  the bi-orthogonal orbitals are used and the left transformation matrix is
  read from [`WfOptions.orb`](@ref ECInfos.WfOptions)*[`WfOptions.left`](@ref ECInfos.WfOptions).
"""
macro transform_ints(type="")
  strtype=replace("$type", " " => "")
  return quote
    $(esc(:@tryECinit))
    if !fd_exists($(esc(:EC)).fd)
      error("No FCIDump found.")
    end
    CMOr = load($(esc(:EC)), $(esc(:EC)).options.wf.orb)
    strtype = @method2string($(esc(type)), $(esc(strtype)))
    if strtype ∈ ["bo", "BO", "bi-orthogonal", "Bi-orthogonal", "biorth", "biorthogonal", "Biorthogonal"]
      CMOl = load($(esc(:EC)), $(esc(:EC)).options.wf.orb*$(esc(:EC)).options.wf.left)
    elseif strtype == ""
      CMOl = CMOr
    else
      error("Unknown type in @transform_ints: ", strtype)
    end
    transform_fcidump($(esc(:EC)).fd, CMOl, CMOr)
  end
end

"""
    @write_ints(file="FCIDUMP", tol=-1.0)

  Write FCIDump integrals to file `file`.

If `tol` is negative, all integrals are written, otherwise only integrals with absolute value larger than `tol` are written.
"""
macro write_ints(file="FCIDUMP", tol=-1.0)
  return quote
    $(esc(:@tryECinit))
    if !fd_exists($(esc(:EC)).fd)
      error("No FCIDump found.")
    end
    write_fcidump($(esc(:EC)).fd, $file, $tol)
  end
end

"""
    @freeze_orbs(freeze_orbs)

  Freeze orbitals in the integrals according to an array or range 
  `freeze_orbs`.

  # Examples
```julia
fcidump = "FCIDUMP"
@freeze_orbs 1:5
...
@ECinit
@freeze_orbs [1,2,20,21]
```
"""
macro freeze_orbs(freeze_orbs)
  return quote
    $(esc(:@tryECinit))
    freeze_orbs_in_dump($(esc(:EC)), $(esc(freeze_orbs)))
  end
end

<<<<<<< HEAD
""" 
    ECdriver(EC::ECInfo, methods; fcidump="FCIDUMP", occa="-", occb="-")

  Run electronic structure calculation for `EC::ECInfo` using methods `methods::String`.

  The integrals are read from `fcidump::String` (default: "FCIDUMP").
  If `fcidump::String` is empty, the integrals from `EC.fd` are used.
  The occupied α orbitals are given by `occa::String` (default: "-").
  The occupied β orbitals are given by `occb::String` (default: "-").
  If `occb::String` is empty, the occupied β orbitals are the same as the occupied α orbitals (closed-shell case).
"""
function ECdriver(EC::ECInfo, methods; fcidump="FCIDUMP", occa="-", occb="-")
  t1 = time_ns()
  method_names = split(methods)
  if occa != "-"
    EC.options.wf.occa = occa
  end
  if occb != "-"
    EC.options.wf.occb = occb
  end
  if fcidump != ""
    # read fcidump intergrals
    EC.fd = read_fcidump(fcidump)
    t1 = print_time(EC,t1,"read fcidump",1)
  end
  setup_space_fd!(EC)

  closed_shell = is_closed_shell(EC)

  calc_fock_matrix(EC, closed_shell)
  EHF = calc_HF_energy(EC, closed_shell)
  hfname = closed_shell ? "HF" : "UHF"
  println("$hfname energy: ",EHF)
  flush(stdout)

  for mname in method_names
    println()
    println("Next method: ",mname)
    ecmethod = ECMethod(mname)
    if is_unrestricted(ecmethod)
      closed_shell_method = false
    elseif has_prefix(ecmethod, "R")
      closed_shell_method = false
      @assert !EC.fd.uhf "For restricted methods, the FCIDUMP must not be UHF!"
    else
      closed_shell_method = closed_shell
      if !closed_shell_method
        set_unrestricted!(ecmethod)
      end
    end
    # at the moment we always calculate MP2 first
    # calculate MP2
    if EC.options.cc.nomp2 != 1
      if closed_shell_method
        EMp2 = calc_MP2(EC)
        method0 = "MP2"
      else
        EMp2 = calc_UMP2(EC)
        method0 = "UMP2"
      end
      println("$method0 correlation energy: ",EMp2)
      println("$method0 total energy: ",EMp2+EHF)
      t1 = print_time(EC,t1,"MP2",1)
      flush(stdout)
      if !closed_shell_method && has_prefix(ecmethod, "R")
        spin_project_amplitudes(EC)
        EMp2 = calc_UMP2_energy(EC)
        method0 = "RMP2"
        println("$method0 correlation energy: ",EMp2)
        println("$method0 total energy: ",EMp2+EHF)
        flush(stdout)
      end
      if ecmethod.theory == "MP"
        continue
      end
    else
      EMp2 = 0.0
    end

    if ecmethod.exclevel[4] != :none
      error("no quadruples implemented yet...")
    end

    ecmethod_save = ecmethod
    if ecmethod.exclevel[3] in [:full, :pertiter]
      ecmethod = ECMethod("CCSD")
      if is_unrestricted(ecmethod_save)
        set_unrestricted!(ecmethod)
      elseif has_prefix(ecmethod_save, "R")
        set_prefix!(ecmethod, "R")
      end
    end
    ECC = calc_cc(EC, ecmethod)

    main_name = method_name(ecmethod)
    ecmethod = ecmethod_save # restore

    if closed_shell_method
      if has_prefix(ecmethod, "Λ")
        calc_lm_cc(EC, ecmethod)
      end
      if ecmethod.exclevel[3] != :none
        do_full_t3 = (ecmethod.exclevel[3] ∈ [:full, :pertiter])
        save_pert_t3 = do_full_t3 && EC.options.cc.calc_t3_for_decomposition
        if has_prefix(ecmethod, "Λ")
          @assert !save_pert_t3 "Saving perturbative triples not implemented for ΛCCSD(T)"
          ET3, ET3b = calc_ΛpertT(EC)
        else
          ET3, ET3b = calc_pertT(EC; save_t3 = save_pert_t3)
        end
        println()
        println("$main_name[T] total energy: ",ECC+ET3b+EHF)
        println("$main_name(T) correlation energy: ",ECC+ET3)
        println("$main_name(T) total energy: ",ECC+ET3+EHF)
        if do_full_t3
          cc3 = (ecmethod.exclevel[3] == :pertiter)
          ECC = CoupledCluster.calc_ccsdt(EC, EC.options.cc.calc_t3_for_decomposition, cc3)
          main_name = method_name(ecmethod)
          println("$main_name correlation energy: ",ECC)
          println("$main_name total energy: ",ECC+EHF)
        end 
      end
    end
    println()
    flush(stdout)

    if has_prefix(ecmethod, "2D")
      W = load(EC,"2d_ccsd_W")[1]
      @printf "%26s %16.12f \n" "$main_name singlet energy:" EHF+ECC+W
      @printf "%26s %16.12f \n" "$main_name triplet energy:" EHF+ECC-W
      t1 = print_time(EC, t1,"CC",1)
      delete_temporary_files!(EC)
      draw_endline()
      return EHF, EMp2, ECC, W
    else
      println("$main_name correlation energy: ",ECC)
      println("$main_name total energy: ",ECC+EHF)
      t1 = print_time(EC, t1,"CC",1)

      if EC.options.cc.properties
        calc_lm_cc(EC, ecmethod)
      end

      delete_temporary_files!(EC)
      draw_endline()
      if length(method_names) == 1
        if ecmethod.exclevel[3] != :none
          return EHF, EMp2, ECC, ET3
        else
          return EHF, EMp2, ECC
        end
      end
    end
  end
=======
"""
    @rotate_orbs(orb1, orb2, angle, kwargs...)

  Rotate orbitals `orb1` and `orb2` from [`WfOptions.orb`](@ref ECInfos.WfOptions) 
  by `angle` (in degrees). For UHF, `spin` can be `:α` or `:β` (keyword argument).
  
  The orbitals are stored to [`WfOptions.orb`](@ref ECInfos.WfOptions).

  # Keyword arguments
  - `spin::Symbol`: spin of the orbitals (default: `:α`).

  # Examples
```julia
@dfhf
# swap orbitals 1 and 2
@rotate_orbs 1, 2, 90
```
"""
macro rotate_orbs(orb1, orb2, angle, kwargs...)
  ekwa = [esc(a) for a in kwargs]
  return quote
    $(esc(:@tryECinit))
    rotate_orbs($(esc(:EC)), $(esc(orb1)), $(esc(orb2)), $(esc(angle)); $(ekwa...))
  end
end

function run_mcscf()
  geometry="bohr
     O      0.000000000    0.000000000   -0.130186067
     H1     0.000000000    1.489124508    1.033245507
     H2     0.000000000   -1.489124508    1.033245507"

  basis = Dict("ao"=>"cc-pVDZ",
             "jkfit"=>"cc-pvtz-jkfit",
             "mp2fit"=>"cc-pvdz-rifit")

  @opt wf ms2=2 charge=-2
  E,cMO =  dfmcscf(EC,direct=false)
>>>>>>> 140b0c3a
end

end #module<|MERGE_RESOLUTION|>--- conflicted
+++ resolved
@@ -66,15 +66,9 @@
 
 export @mainname, @print_input
 export @loadfile, @savefile, @copyfile
-<<<<<<< HEAD
-export @ECinit, @tryECinit, @opt, @reset, @run, @method2string
-export @transform_ints, @write_ints, @dfints, @freeze_orbs
-export @dfhf, @dfuhf, @cc, @svdcc, @bohf, @bouhf, @dfmcscf
-=======
 export @ECinit, @tryECinit, @set, @opt, @reset, @run, @method2string
 export @transform_ints, @write_ints, @dfints, @freeze_orbs, @rotate_orbs
-export @dfhf, @dfuhf, @cc, @dfcc, @bohf, @bouhf
->>>>>>> 140b0c3a
+export @dfhf, @dfuhf, @cc, @dfcc, @bohf, @bouhf, @dfmcscf
 
 const __VERSION__ = "0.11.1"
 
@@ -616,7 +610,6 @@
   end
 end
 
-<<<<<<< HEAD
 """ 
     ECdriver(EC::ECInfo, methods; fcidump="FCIDUMP", occa="-", occb="-")
 
@@ -771,7 +764,7 @@
       end
     end
   end
-=======
+end
 """
     @rotate_orbs(orb1, orb2, angle, kwargs...)
 
@@ -798,19 +791,4 @@
   end
 end
 
-function run_mcscf()
-  geometry="bohr
-     O      0.000000000    0.000000000   -0.130186067
-     H1     0.000000000    1.489124508    1.033245507
-     H2     0.000000000   -1.489124508    1.033245507"
-
-  basis = Dict("ao"=>"cc-pVDZ",
-             "jkfit"=>"cc-pvtz-jkfit",
-             "mp2fit"=>"cc-pvdz-rifit")
-
-  @opt wf ms2=2 charge=-2
-  E,cMO =  dfmcscf(EC,direct=false)
->>>>>>> 140b0c3a
-end
-
 end #module