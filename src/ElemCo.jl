--- conflicted
+++ resolved
@@ -568,76 +568,6 @@
   end
 end
 
-<<<<<<< HEAD
-"""
-    is_closed_shell(EC::ECInfo)
-
-  Check if the system is closed-shell 
-  according the to the reference occupation and FCIDump.
-"""
-function is_closed_shell(EC::ECInfo)
-  SP = EC.space
-  SP_changed = false
-  if !haskey(SP, 'o') || !haskey(SP, 'O')
-    SP_save = save_space(EC)
-    setup_space_fd!(EC)
-    SP_changed = true
-    SP = EC.space
-  end
-  cs = (SP['o'] == SP['O'] && !EC.fd.uhf)
-  if SP_changed
-    restore_space!(EC, SP_save)
-  end
-  return cs
-end
-
-""" 
-    calc_fock_matrix(EC::ECInfo, closed_shell)
-
-  Calculate fock matrix from FCIDump
-"""
-function calc_fock_matrix(EC::ECInfo, closed_shell)
-  t1 = time_ns()
-  if closed_shell
-    fock = gen_fock(EC)
-    save!(EC, "f_mm", fock)
-    save!(EC, "f_MM", fock)
-    eps = diag(fock)
-    println("Occupied orbital energies: ", eps[EC.space['o']])
-    save!(EC, "e_m", eps)
-    save!(EC, "e_M", eps)
-  else
-    fock = gen_fock(EC, :α)
-    eps = diag(fock)
-    println("Occupied α orbital energies: ", eps[EC.space['o']])
-    save!(EC, "f_mm", fock)
-    save!(EC, "e_m", eps)
-    fock = gen_fock(EC, :β)
-    eps = diag(fock)
-    println("Occupied β orbital energies: ", eps[EC.space['O']])
-    save!(EC,"f_MM", fock)
-    save!(EC,"e_M", eps)
-  end
-  t1 = print_time(EC,t1,"fock matrix",1)
-end
-
-""" 
-    calc_HF_energy(EC::ECInfo, closed_shell)
-
-  Calculate HF energy from FCIDump and EC info. 
-"""
-function calc_HF_energy(EC::ECInfo, closed_shell)
-  SP = EC.space
-  if closed_shell
-    ϵo = load(EC,"e_m")[SP['o']]
-    EHF = sum(ϵo) + sum(diag(integ1(EC.fd))[SP['o']]) + EC.fd.int0
-  else
-    ϵo = load(EC,"e_m")[SP['o']]
-    ϵob = load(EC,"e_M")[SP['O']]
-    EHF = 0.5*(sum(ϵo)+sum(ϵob) + sum(diag(integ1(EC.fd, :α))[SP['o']]) + sum(diag(integ1(EC.fd, :β))[SP['O']])) + EC.fd.int0
-  end
-  return EHF
-=======
 function run_mcscf()
   geometry="bohr
      O      0.000000000    0.000000000   -0.130186067
@@ -650,7 +580,6 @@
 
   @opt wf ms2=2 charge=-2
   E,cMO =  dfmcscf(EC,direct=false)
->>>>>>> a69f62b5
 end
 
 """ 
