--- conflicted
+++ resolved
@@ -83,7 +83,6 @@
   initVecType::Symbol = :GRADIENT_SETPLUS
   """ `⟨0.0⟩` Fermi-Dirac temperature for starting guess (at the moment works only for BO-HF). """
   temperature_guess::Float64 = 0.0
-<<<<<<< HEAD
   """ `⟨0.1⟩` the threshold of davidson convergence residure norm scaled to norm of g the gradient, for MCSCF. """
   gamaDavScale::Float64 = 0.1
   """ `⟨true⟩` if true then use the original SO_SCI Hessian"""
@@ -104,12 +103,10 @@
   enerQuotientLowerBound = 0.25
   """ `⟨0.75⟩` when energy quotient is higher than this value, the trust value should be larger"""
   enerQuotientUpperBound = 0.75
-=======
   """`⟨false⟩` Generate pseudo-canonical basis instead of solving the SCF problem,
   i.e., build and block-diagonalize the Fock matrix without changing the Fermi level.
   At the moment, it works only for BO-HF."""
   pseudo::Bool = false
->>>>>>> 140b0c3a
 end
   
 """ 
