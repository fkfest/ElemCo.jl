--- conflicted
+++ resolved
@@ -66,26 +66,7 @@
   ignore_error::Bool = false
   """ subspaces: 'o'ccupied, 'v'irtual, 'O'ccupied-β, 'V'irtual-β, ':' general. """
   space::Dict{Char,Any} = Dict{Char,Any}()
-<<<<<<< HEAD
-  """ number of occupied orbitals (for UHF: α). """
-  nocc::Int = 0
-  """ number of occupied orbitals (β). """
-  noccb::Int = 0
-  """ fock matrix (for UHF: α). """
-  fock::Array{Float64} = Float64[]
-  """ fock matrix (β). """
-  fockb::Array{Float64} = Float64[]
-  """ occupied orbital energies (for UHF: α). """
-  ϵo::Array{Float64} = Float64[]
-  """ virtual orbital energies (for UHF: α). """
-  ϵv::Array{Float64} = Float64[]
-  """ occupied orbital energies (β). """
-  ϵob::Array{Float64} = Float64[]
-  """ virtual orbital energies (β). """
-  ϵvb::Array{Float64} = Float64[]
   currentMethod::String = ""
-=======
->>>>>>> b9dffdf4
 end
 
 """ 
