--- conflicted
+++ resolved
@@ -2862,39 +2862,6 @@
 
   #load dressed fock matrices
   SP = EC.space
-<<<<<<< HEAD
-  ooPfile, ooP = mmap3idx(EC, "d_ooL")
-  ovPfile, ovP = mmap3idx(EC, "d_ovL")
-
-  Txyz = load3idx(EC, "T_XXX")
-
-  U = load3idx(EC, "C_voX")
-  # println(size(U))
-
-  @mtensor Boo[i,j,P,X] := ovP[i,a,P] * U[a,j,X]
-  @mtensor A[P,X] := Boo[i,i,P,X]
-  @mtensor BBU[Z,d,j] := (ovP[j,c,P] * ovP[k,d,P]) * U[c,k,Z]
-  @mtensor R1[a,i] += U[a,i,X] *(Txyz[X,Y,Z] *( 2.0*A[P,Y] * A[P,Z] - Boo[j,k,P,Z] * Boo[k,j,P,Y] ))
-  @mtensor R1[a,i] -= U[a,j,Y] *( 2.0*Boo[j,i,P,X]*(Txyz[X,Y,Z] * A[P,Z]) - Txyz[X,Y,Z] *(U[d,i,X]*BBU[Z,d,j] ))
-
-  BBU = nothing
-
-  @mtensor Bov[i,a,P,X] := ooP[j,i,P] * U[a,j,X]
-  vvPfile, vvP = mmap3idx(EC, "d_vvL")
-  @mtensor Bvo[a,i,P,X] := vvP[a,b,P] * U[b,i,X]
-  close(vvPfile)
-  vvP = nothing
-  #dfock = load2idx(EC, "df_mm")
-  #fov = dfock[SP['o'], SP['v']]
-  # R2[abij] = RR2[abij] + RR2[baji]
-  #@mtensor RR2[a,b,i,j] := U[a,i,X] * (U[b,j,Y] * (Txyz[X,Y,Z] * (fov[k,c]*U[c,k,Z])) - (Txyz[X,Y,Z] * U[b,k,Z])* (fov[k,c]*U[c,j,Y]))
-  @mtensor RR2[a,b,i,j] := 2.0*U[b,j,Y] * ((Bvo[a,i,P,Z] - Bov[i,a,P,Z])*(Txyz[X,Y,Z] * A[P,X]))
-  @mtensor RR2[a,b,i,j] += (Bov[i,a,P,Z]  - Bvo[a,i,P,Z])*(Boo[k,j,P,Y] * (Txyz[X,Y,Z] * U[b,k,X]))
-  @mtensor RR2[a,b,i,j] -= U[b,j,Z] * (Txyz[X,Y,Z] * (Bvo[a,k,P,X] * Boo[k,i,P,Y] - U[a,k,Y] * (Bov[i,c,P,X] * ovP[k,c,P])))
-  @mtensor R2[a,b,i,j] += RR2[a,b,i,j] + RR2[b,a,j,i]
-  close(ovPfile)
-  close(ooPfile)
-=======
   dfock = load2idx(EC, "df_mm")    
   dfov = dfock[SP['o'], SP['v']]
  
@@ -2902,7 +2869,6 @@
   nvirt = n_virt_orbs(EC)
   nX = size(T_XXX, 1)
   nL = size(ovL, 3)
->>>>>>> 05d50382
 
   LBlks = get_spaceblocks(1:nL)
   XBigBlks = get_spaceblocks(1:nX, 256)
@@ -3192,32 +3158,6 @@
   ``T^i_{aXY}`` from `T2` (and `UvoX`)
 """
 function calc_4idx_T3T3_XY(EC::ECInfo, T2, UvoX, ϵX)
-<<<<<<< HEAD
-  voPfile, voP = mmap3idx(EC, "d_voL")
-  ooPfile, ooP = mmap3idx(EC, "d_ooL")
-  vvPfile, vvP = mmap3idx(EC, "d_vvL")
-
-  @mtensor TXai[X,a,i] := UvoX[b,j,X] * T2[a,b,i,j]
-  @mtensor dU[P,X] := voP[c,k,P] * UvoX[c,k,X]
-
-  @mtensor RR[X,Y,a,i] := ((TXai[X,c,j] * vvP[b,c,P]) * UvoX[b,j,Y]) * voP[a,i,P]
-  @mtensor RR[X,Y,a,i] -= ((TXai[X,b,l] * ooP[l,j,P]) * UvoX[b,j,Y]) * voP[a,i,P]
-  @mtensor ddUv[a,d,X] := vvP[a,d,P] * dU[P,X]
-  @mtensor ddUo[l,j,X] := ooP[l,j,P] * dU[P,X]
-  @mtensor RR[X,Y,a,i] += ddUv[a,d,X] * TXai[Y,d,i]
-  @mtensor RR[X,Y,a,i] -= ddUo[l,i,X] * TXai[Y,a,l]
-  TXai = nothing
-  dU = nothing
-  @mtensor ddUU[X,Y,d,l] := ddUv[a,d,X] * UvoX[a,l,Y]
-  @mtensor ddUU[X,Y,d,l] -= ddUo[l,i,X] * UvoX[d,i,Y]
-  @mtensor RR[X,Y,a,i] += ddUU[X,Y,d,l] * T2[a,d,i,l]
-  ddUU = nothing
-  @mtensor R[X,Y,a,i] := RR[X,Y,a,i] + RR[Y,X,a,i]
-  RR = nothing
-  close(voPfile)
-  close(ooPfile)
-  close(vvPfile)
-=======
   voLfile, voL = mmap3idx(EC, "d_voL")
   ooLfile, ooL = mmap3idx(EC, "d_ooL")
   vvLfile, vvL = mmap3idx(EC, "d_vvL")
@@ -3266,7 +3206,6 @@
     drop!(buf, W_XL)
   end
   D2 = zeros(nvirt, nocc, nvirt, nocc)
->>>>>>> 05d50382
   ϵo, ϵv = orbital_energies(EC)
   shifti = EC.options.cc.deco_ishiftt
   if EC.options.cc.project_t3iii 
@@ -3331,30 +3270,6 @@
     end
     drop!(buf, R)
   end
-<<<<<<< HEAD
-  nocc = n_occ_orbs(EC)
-  naux = length(ϵX)
-  # @mtensor T3_decomp_check[a,i,b,j,c,k] := R[X,Y,a,i] * UvoX[c,k,X] * UvoX[b,j,Y]
-  # for i = 1:nocc
-  #   T3_decomp_check[:,i,:,i,:,i] .= 0.0
-  # end
-  # test_calc_pertT_from_T3(EC,T3_decomp_check)
-  @mtensor D2[a,i,b,j] := R[X,Y,a,i] * R[X,Y,b,j]
-  # remove T^iii contributions from D2
-  UU = zeros(naux,naux,nocc)
-  for i = 1:nocc
-    @mtensor UU[:,:,i][X,Y] = UvoX[:,i,:][a,X] * UvoX[:,i,:][a,Y]
-  end
-  TUU4i = zeros(naux,naux,size(UvoX,1))
-  ΔD2 = zeros(size(D2,1),size(D2,3))
-  for i = 1:nocc
-    @mtensor TUU4i[X',Y',a] = (R[:,:,:,i][X,Y,a] * UU[:,:,i][X,X']) * UU[:,:,i][Y,Y']
-    for j = 1:nocc
-      @mtensor ΔD2[a,b] = TUU4i[X,Y,a] * R[:,:,:,j][X,Y,b]
-      @mtensor D2[:,i,:,j][a,b] -= ΔD2[a,b]
-      if i != j
-        @mtensor D2[:,j,:,i][b,a] -= ΔD2[a,b]
-=======
 
   close(voLfile)
   close(ooLfile)
@@ -3387,7 +3302,6 @@
           v!D2 = @view D2[:,j,:,i]
           @mtensor v!D2[b,a] -= ΔD2[a,b]
         end
->>>>>>> 05d50382
       end
     end
     drop!(buf, UU, TU, TUU4i, ΔD2)
@@ -3433,54 +3347,6 @@
   nvirt, nocc, nX = size(UvoX)
 
   #load df coeff
-<<<<<<< HEAD
-  ooPfile, ooP = mmap3idx(EC, "d_ooL")
-  voPfile, voP = mmap3idx(EC, "d_voL")
-  vvPfile, vvP = mmap3idx(EC, "d_vvL")
-
-  @mtensor Thetavirt[b,d,Z] := vvP[b,d,Q] * (voP[c,k,Q] * UvoX[c,k,Z]) #virt1
-  vvP = nothing
-  #println(1)
-  #flush(stdout)
-  
-  @mtensor Thetaocc[l,j,Z] := ooP[l,j,Q] * (voP[c,k,Q] * UvoX[c,k,Z]) #occ1
-  voP = nothing
-  ooP = nothing
-  #println(4)
-  #flush(stdout)
-
-  @mtensor TaiX[a,i,X] := UvoX[b,j,X] * T2[a,b,i,j]
-  #println(16)
-  #flush(stdout)
-  
-  nocc = n_occ_orbs(EC)
-  nsvd = size(T_XXX, 1)
-  Term1 = zeros(nsvd,nsvd,nsvd)
-  for j in 1:nocc
-    ThetaoccCut = Thetaocc[:,j,:]
-    @mtensor IntermediateTerm11[b,X,Z] := TaiX[b,l,X] * ThetaoccCut[l,Z]
-    ThetaoccCut = nothing
-    TaiXCut = TaiX[:,j,:]
-    @mtensor IntermediateTerm11[b,X,Z] -= Thetavirt[b,d,Z] * TaiXCut[d,X]
-    TaiXCut = nothing
-    UvoXCut = UvoX[:,j,:]
-    @mtensor Term1[X,Y,Z] += IntermediateTerm11[b,X,Z] * UvoXCut[b,Y]
-    IntermediateTerm11 = nothing
-    UvoXCut = nothing
-  end
-  #println(23)
-  #flush(stdout)
-  Thetaocc = nothing
-  Thetavirt = nothing
-  TaiX = nothing
-  t1 = print_time(EC, t1, "Theta terms in R3(T3)", 2)
-
-  @mtensor R3decomp[X,Y,Z] := Term1[X,Y,Z] + Term1[Y,X,Z] + Term1[X,Z,Y] + Term1[Z,Y,X] + Term1[Z,X,Y] + Term1[Y,Z,X]
-  #println(24)
-  #flush(stdout)
-  Term1 = nothing
-  t1 = print_time(EC, t1, "Symmetrization of Theta terms in R3(T3)", 2)
-=======
   ooLfile, ooL = mmap3idx(EC, "d_ooL")
   voLfile, voL = mmap3idx(EC, "d_voL")
   vvLfile, vvL = mmap3idx(EC, "d_vvL")
@@ -3491,7 +3357,6 @@
   maxL = maximum(length, LBlks)
   XBlks = get_spaceblocks(1:nX)
   maxX = maximum(length, XBlks)
->>>>>>> 05d50382
 
   lenbuf = auto_buf_length4calc_SVD_pert_T(nvirt, nocc, nX, nL, maxL, maxX)
   buf = Buffer(lenbuf)
@@ -3816,13 +3681,8 @@
   maxbX = maximum(length, bXBlks)
   maxXBig = maximum(length, XBigBlks)
   maxa = maximum(length, virtBlks)
-<<<<<<< HEAD
-  lenbuf = auto_buf_length4calc_triples_residuals(nvirt, nX, nocc, nL, maxL, maxXBig, maxX, maxX, nX, maxa)
-  @buffer buf(lenbuf) begin
-=======
   lenbuf = auto_buf_length4calc_triples_residuals(EC, nvirt, nX, nbX, nocc, nL, maxL, maxXBig, maxX, maxX, nX, maxbX, maxa)
   buf = Buffer(lenbuf)
->>>>>>> 05d50382
   # @print_buffer_usage buf begin
 
   Y_XL = zeros(nX, nL)
@@ -3941,9 +3801,6 @@
     Bv_vvX .= 0.0
     Bv_ooX = alloc!(buf, nocc, nocc, lenX)
     Bv_ooX .= 0.0
-<<<<<<< HEAD
-    v!R_ooX = @mview R_ooX[:,:,X]
-=======
     if EC.options.cc.project_voXL
       bV_XbXL = alloc!(buf, lenX, nbX, nL)
       for bX in bXBlks
@@ -3960,7 +3817,6 @@
       end
     end
     v!R_ooX = @view R_ooX[:,:,X]
->>>>>>> 05d50382
     for L in LBlks
       lenL = length(L)
       v!ooL = @mview ooL[:,:,L]
@@ -4218,7 +4074,7 @@
   close(voLfile)
   close(ooLfile)
   close(vvLfile)
-  end #buf
+  # end #buf
   save!(EC, "R_XXX", R3decomp)
   #println(40)
   #flush(stdout)
