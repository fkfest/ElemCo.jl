--- conflicted
+++ resolved
@@ -14,23 +14,17 @@
 
 ### Changed
 
-<<<<<<< HEAD
+* Save the memory using in Hessian matrix calculation in dfmcscf function.
 * `dfdump` stores the MO integrals internally in mmaped files.
 * The header of the `FDump` is now stored in a type-stable structure `FDumpHeader`.
-=======
-* Save the memory using in Hessian matrix caclulation in dfmcscf function.
->>>>>>> 7a1f08bb
 
 ### Added
 
 * Export of molden files (`@export_molden`). At the moment the orbital energies and occupations are not exported.
-<<<<<<< HEAD
+* Add dfmcscf part in documentation
+* CCSDT and DC-CCSDT closed-shell implementations generated with Quantwo.
 * `QMTensors.SpinMatrix` struct for one-electron matrices (e.g., MO coefficients)
 * An ordered descriptive dictionary for energy outputs (`ODDict`) has been implemented. Each key-value entry can have a description.
-=======
-* Add dfmcscf part in documentation
-* CCSDT and DC-CCSDT closed-shell implementations generated with Quantwo.
->>>>>>> 7a1f08bb
 
 ### Fixed
 
